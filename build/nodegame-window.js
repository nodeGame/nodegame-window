/**
 * # GameWindow
 * Copyright(c) 2015 Stefano Balietti
 * MIT Licensed
 *
 * GameWindow provides a handy API to interface nodeGame with the
 * browser window
 *
 * Creates a custom root element inside the HTML page, and insert an
 * iframe element inside it.
 *
 * Dynamic content can be loaded inside the iframe without losing the
 * javascript state inside the page.
 *
 * Defines a number of profiles associated with special page layout.
 *
 * Depends on JSUS and nodegame-client.
 */
(function(window, node) {

    "use strict";

    var J = node.JSUS;

    if (!J) {
        throw new Error('GameWindow: JSUS object not found. Aborting.');
    }

    var DOM = J.get('DOM');

    if (!DOM) {
        throw new Error('GameWindow: JSUS DOM object not found. Aborting.');
    }

    var constants = node.constants;
    var windowLevels = constants.windowLevels;
    var screenLevels = constants.screenLevels;

    // Allows just one update at the time to the counter of loading frames.
    var lockedUpdate = false;

    GameWindow.prototype = DOM;
    GameWindow.prototype.constructor = GameWindow;

    // Configuration object.
    GameWindow.defaults = {};

    // Default settings.
    GameWindow.defaults.promptOnleaveText = '';
    GameWindow.defaults.promptOnleave = true;
    GameWindow.defaults.noEscape = true;
    GameWindow.defaults.waitScreen = undefined;
    GameWindow.defaults.disableRightClick = false;
    GameWindow.defaults.cacheDefaults = {
        loadCache:       true,
        storeCacheNow:   false,
        storeCacheLater: false
    };

    function onLoadStd(iframe, cb) {
        var iframeWin;
        iframeWin = iframe.contentWindow;

        function completed(event) {
            var iframeDoc;
            iframeDoc = JSUS.getIFrameDocument(iframe);

            // Detaching the function to avoid double execution.
            iframe.removeEventListener('load', completed, false);
            iframeWin.removeEventListener('load', completed, false);
            if (cb) {
                // Some browsers fire onLoad too early.
                // A small timeout is enough.
                setTimeout(function() { cb(); }, 120);
            }
        }

        // Use the handy event callback
        iframe.addEventListener('load', completed, false);

        // A fallback to window.onload, that will always work
        iframeWin.addEventListener('load', completed, false);
    }

    function onLoadIE(iframe, cb) {
        var iframeWin;
        iframeWin = iframe.contentWindow;
        // We cannot get the iframeDoc here and use it in completed. See below.

        function completed(event) {
            var iframeDoc;

            // IE < 10 gives 'Permission Denied' if trying to access
            // the iframeDoc from the context of the function above.
            // We need to re-get it from the DOM.
            iframeDoc = JSUS.getIFrameDocument(iframe);

            // readyState === "complete" works also in oldIE.
            if (event.type === 'load' ||
                iframeDoc.readyState === 'complete') {

                // Detaching the function to avoid double execution.
                iframe.detachEvent('onreadystatechange', completed );
                iframeWin.detachEvent('onload', completed );

                if (cb) {
                    // Some browsers fire onLoad too early.
                    // A small timeout is enough.
                    setTimeout(function() { cb(); }, 120);
                }
            }
        }

        // Ensure firing before onload, maybe late but safe also for iframes.
        iframe.attachEvent('onreadystatechange', completed );

        // A fallback to window.onload, that will always work.
        iframeWin.attachEvent('onload', completed );
    }

    function onLoad(iframe, cb) {
        // IE
        if (W.isIE) {
            onLoadIE(iframe, cb);
        }
        // Standards-based browsers support DOMContentLoaded.
        else {
            onLoadStd(iframe, cb);
        }
    }

    /**
     * ## GameWindow constructor
     *
     * Creates the GameWindow object
     *
     * @see GameWindow.init
     */
    function GameWindow() {
        this.setStateLevel('UNINITIALIZED');

        if ('undefined' === typeof window) {
            throw new Error('GameWindow: no window found. Are you in a ' +
                            'browser?');
        }

        if ('undefined' === typeof node) {
            throw new Error('GameWindow: nodeGame not found');
        }

        node.silly('node-window: loading...');

        /**
         * ### GameWindow.frameName
         *
         * The name (and also id) of the iframe where the pages are loaded
         */
        this.frameName = null;

        /**
         * ### GameWindow.frameElement
         *
         * A reference to the iframe object of type _HTMLIFrameElement_
         *
         * You can get this element also by:
         *
         * - document.getElementById(this.frameName)
         *
         * This is the element that contains the _Window_ object of the iframe.
         *
         * @see this.frameName
         * @see this.frameWindow
         * @see this.frameDocument
         */
        this.frameElement = null;

        /**
         * ### GameWindow.frameWindow
         *
         * A reference to the iframe Window object
         *
         * You can get this element also by:
         *
         * - window.frames[this.frameName]
         */
        this.frameWindow = null;

        /**
         * ### GameWindow.frameDocument
         *
         * A reference to the iframe Document object
         *
         * You can get this element also by:
         *
         * - JSUS.getIFrameDocument(this.frameElement)
         *
         * @see this.frameElement
         * @see this.frameWindow
         */
        this.frameDocument = null;

        /**
         * ### GameWindow.root
         *
         * A reference to the HTML element to which the iframe is appended
         *
         * Under normal circumstances, this element is a reference to
         * _document.body_.
         */
        this.frameRoot = null;

        /**
         * ### GameWindow.headerElement
         *
         * A reference to the HTMLDivElement representing the header
         */
        this.headerElement = null;

        /**
         * ### GameWindow.headerName
         *
         * The name (id) of the header element
         */
        this.headerName = null;

        /**
         * ### GameWindow.headerRoot
         *
         * The name (id) of the header element
         */
        this.headerRoot = null;

        /**
         * ### GameWindow.headerPosition
         *
         * The relative position of the header on the screen
         *
         * Available positions: 'top', 'bottom', 'left', 'right'.
         *
         * @see GameWindow.setHeaderPosition
         */
        this.headerPosition = null;

        /**
         * ### GameWindow.defaultHeaderPosition
         *
         * The default header position. 'left'.
         */
        this.defaultHeaderPosition = 'left';

        /**
         * ### GameWindow.conf
         *
         * Object containing the current configuration
         */
        this.conf = {};

        /**
         * ### GameWindow.areLoading
         *
         * The number of frames currently being loaded
         */
        this.areLoading = 0;


        /**
         * ### GameWindow.cacheSupported
         *
         * Flag that marks whether caching is supported by the browser
         *
         * Caching requires to modify the documentElement.innerHTML property
         * of the iframe document, which is read-only in IE < 9.
         */
        this.cacheSupported = null;

        /**
         * ### GameWindow.cache
         *
         * Cache for loaded iframes
         *
         * Maps URI to a cache object with the following properties:
         *
         * - `contents` (the innerHTML property or null if not cached)
         * - optionally 'cacheOnClose' (a bool telling whether to cache
         *   the frame when it is replaced by a new one)
         */
        this.cache = {};

        /**
         * ### GameWindow.currentURIs
         *
         * Currently loaded URIs in the internal frames
         *
         * Maps frame names (e.g. 'ng_mainframe') to the URIs they are showing.
         *
         * @see GameWindow.preCache
         */
        this.currentURIs = {};

        /**
         * ### GameWindow.globalLibs
         *
         * Array of strings with the path of the libraries
         * to be loaded in every frame
         */
        this.globalLibs = [];

        /**
         * ### GameWindow.frameLibs
         *
         * The libraries to be loaded in specific frames
         *
         * Maps frame names to arrays of strings. These strings are the
         * libraries that should be loaded for a frame.
         *
         * @see GameWindow.globalLibs
         */
        this.frameLibs = {};

        /**
         * ### GameWindow.state
         *
         * The window's state level
         *
         * @see constants.windowLevels
         */
        this.state = null;

        /**
         * ### GameWindow.waitScreen
         *
         * Reference to the _WaitScreen_ module
         *
         * @see node.widgets.WaitScreen
         */
        this.waitScreen = null;

        /**
         * ### GameWindow.listenersAdded
         *
         * TRUE, if listeners were added already
         *
         * @see GameWindow.addDefaultListeners
         */
        this.listenersAdded = null;

        /**
         * ### GameWindow.screenState
         *
         * Level describing whether the user can interact with the frame
         *
         * The _screen_ represents all the user can see on screen.
         * It includes the _frame_ area, but also the _header_.
         *
         * @see node.widgets.WaitScreen
         * @see node.constants.screenLevels
         */
        this.screenState = node.constants.screenLevels.ACTIVE;

        /**
         * ### GameWindow.isIE
         *
         * Boolean flag saying whether we are in IE or not
         */
        this.isIE = !!document.createElement('span').attachEvent;

        /**
         * ### node.setup.window
         *
         * Setup handler for the node.window object
         *
         * @see node.setup
         */
        node.registerSetup('window', function(conf) {
            conf = J.merge(W.conf, conf);
            //if ('object' === typeof conf && !J.isEmpty(conf)) {
                this.window.init(conf);
                return conf;
            //}
        });

<<<<<<< HEAD
        // Adding listeners.
        this.addDefaultListeners();
=======
        // Hide <noscript> tag (necessary for IE8).
        setTimeout(function(){
            (function (scriptTag) {
                if (scriptTag.length >= 1) scriptTag[0].style.display = 'none';
            })(document.getElementsByTagName('noscript'));
        }, 1000);
>>>>>>> 8436fb2d

        // Init.
        this.init(GameWindow.defaults);

        node.silly('node-window: created.');
    }

    // ## GameWindow methods

    /**
     * ### GameWindow.init
     *
     * Sets global variables based on local configuration
     *
     * Defaults:
     *  - promptOnleave TRUE
     *  - captures ESC key
     *
     * @param {object} options Optional. Configuration options
     */
    GameWindow.prototype.init = function(options) {
        var stageLevels;
        var stageLevel;

        this.setStateLevel('INITIALIZING');
        options = options || {};
        this.conf = J.merge(this.conf, options);

        if (this.conf.promptOnleave) {
            this.promptOnleave();
        }
        else if (this.conf.promptOnleave === false) {
            this.restoreOnleave();
        }

        if (this.conf.noEscape) {
            this.noEscape();
        }
        else if (this.conf.noEscape === false) {
            this.restoreEscape();
        }

        if (this.conf.waitScreen !== false) {
            if (this.waitScreen) {
                this.waitScreen.destroy();
                this.waitScreen = null;
            }
            this.waitScreen = new node.WaitScreen(this.conf.waitScreen);

            stageLevels = node.constants.stageLevels;
            stageLevel = node.game.getStageLevel();
            if (stageLevel !== stageLevels.UNINITIALIZED) {
                if (node.game.paused) {
                    this.lockScreen(this.waitScreen.defaultTexts.paused);
                }
                else {
                    if (stageLevel === stageLevels.DONE) {
                        this.lockScreen(this.waitScreen.defaultTexts.waiting);
                    }
                    else if (stageLevel !== stageLevels.PLAYING) {
                        this.lockScreen(this.waitScreen.defaultTexts.stepping);
                    }
                }
            }
        }
        else if (this.waitScreen) {
            this.waitScreen.destroy();
            this.waitScreen = null;
        }

        if (this.conf.defaultHeaderPosition) {
            this.defaultHeaderPosition = this.conf.defaultHeaderPosition;
        }

        if (this.conf.disableRightClick) {
            this.disableRightClick();
        }
        else if (this.conf.disableRightClick === false) {
            this.enableRightClick();
        }

        this.setStateLevel('INITIALIZED');
        
        node.silly('node-window: inited.');
    };

    /**
     * ### GameWindow.reset
     *
     * Resets the GameWindow to the initial state
     *
     * Clears the frame, header, lock, widgets and cache.
     *
     * @see Widgets.destroyAll
     */
    GameWindow.prototype.reset = function() {
        // Unlock screen, if currently locked.
        if (this.isScreenLocked()) {
            this.unlockScreen();
        }

        // Remove widgets, if Widgets exists.
        if (node.widgets) {
            node.widgets.destroyAll();
        }

        // Remove loaded frame, if one is found.
        if (this.getFrame()) {
            this.destroyFrame();
        }

        // Remove header, if one is found.
        if (this.getHeader()) {
            this.destroyHeader();
        }

        this.areLoading = 0;

        // Clear all caches.
        this.clearCache();

        node.silly('node-window: reseted.');
    };

    /**
     * ### GameWindow.setStateLevel
     *
     * Validates and sets window's state level
     *
     * @param {string} level The level of the update
     *
     * @see constants.windowLevels
     */
    GameWindow.prototype.setStateLevel = function(level) {
        if ('string' !== typeof level) {
            throw new TypeError('GameWindow.setStateLevel: ' +
                                'level must be string.');
        }
        if ('undefined' === typeof windowLevels[level]) {
            throw new Error('GameWindow.setStateLevel: unrecognized level: ' +
                            level + '.');
        }

        this.state = windowLevels[level];
    };

    /**
     * ### GameWindow.getStateLevel
     *
     * Returns the current state level
     *
     * @return {number} The state level
     *
     * @see constants.windowLevels
     */
    GameWindow.prototype.getStateLevel = function() {
        return this.state;
    };

    /**
     * ### GameWindow.isReady
     *
     * Returns whether the GameWindow is ready
     *
     * Returns TRUE if the state is either INITIALIZED or LOADED or LOCKED.
     *
     * @return {boolean} Whether the window is ready
     */
    GameWindow.prototype.isReady = function() {
        return this.state === windowLevels.INITIALIZED ||
            this.state === windowLevels.LOADED;
    };

    /**
     * ### GameWindow.setScreenLevel
     *
     * Validates and sets window's state level
     *
     * @param {string} level The level of the update
     *
     * @see constants.screenLevels
     */
    GameWindow.prototype.setScreenLevel = function(level) {
        if ('string' !== typeof level) {
            throw new TypeError('GameWindow.setScreenLevel: ' +
                                'level must be string.');
        }
        if ('undefined' === typeof screenLevels[level]) {
            throw new Error('GameWindow.setScreenLevel: unrecognized level: ' +
                           level + '.');
        }

        this.screenState = screenLevels[level];
    };

    /**
     * ### GameWindow.getScreenLevel
     *
     * Returns the current screen level
     *
     * @return {number} The screen level
     *
     * @see constants.screenLevels
     */
    GameWindow.prototype.getScreenLevel = function() {
        return this.screenState;
    };

    /**
     * ### GameWindow.getFrame
     *
     * Returns a reference to the HTML element of the frame of the game
     *
     * If no reference is found, tries to retrieve and update it using the
     * _frameName_ variable.
     *
     * @return {HTMLIFrameElement} The iframe element of the game
     *
     * @see GameWindow.frameName
     */
    GameWindow.prototype.getFrame = function() {
        if (!this.frameElement) {
            if (this.frameName) {
                this.frameElement = document.getElementById(this.frameName);
            }
        }
        return this.frameElement;
    };

    /**
     * ### GameWindow.getFrameName
     *
     * Returns the name of the frame of the game
     *
     * If no name is found, tries to retrieve and update it using the
     *  _GameWindow.getFrame()_.
     *
     * @return {string} The name of the frame of the game.
     *
     * @see GameWindow.getFrame
     */
    GameWindow.prototype.getFrameName = function() {
        var iframe;
        if (!this.frameName) {
            iframe = this.getFrame();
            this.frameName = iframe ?iframe.name || iframe.id : null;
        }
        return this.frameName;
    };

    /**
     * ### GameWindow.getFrameWindow
     *
     * Returns a reference to the window object of the frame of the game
     *
     * If no reference is found, tries to retrieve and update it using
     * _GameWindow.getFrame()_.
     *
     * @return {Window} The window object of the iframe of the game
     *
     * @see GameWindow.getFrame
     */
    GameWindow.prototype.getFrameWindow = function() {
        var iframe;
        if (!this.frameWindow) {
            iframe = this.getFrame();
            this.frameWindow = iframe ? iframe.contentWindow : null;
        }
        return this.frameWindow;
    };

    /**
     * ### GameWindow.getFrameDocument
     *
     * Returns a reference to the document object of the iframe
     *
     * If no reference is found, tries to retrieve and update it using the
     * _GameWindow.getFrame()_.
     *
     * @return {Document} The document object of the iframe of the game
     *
     * @see GameWindow.getFrame
     */
    GameWindow.prototype.getFrameDocument = function() {
        var iframe;
        if (!this.frameDocument) {
            iframe = this.getFrame();
            this.frameDocument = iframe ? this.getIFrameDocument(iframe) :
                null;
        }
        return this.frameDocument;

    };

    /**
     * ### GameWindow.getFrameRoot
     *
     * Returns a reference to the root element for the iframe
     *
     * If none is found tries to retrieve and update it using
     * _GameWindow.getFrame()_.
     *
     * @return {Element} The root element in the iframe
     */
    GameWindow.prototype.getFrameRoot = function() {
        var iframe;
        if (!this.frameRoot) {
            iframe = this.getFrame();
            this.frameRoot = iframe ? iframe.parentNode : null;
        }
        return this.frameRoot;
    };

    /**
     * ### GameWindow.generateFrame
     *
     * Appends a new iframe to _documents.body_ and sets it as the default one
     *
     * @param {Element} root Optional. The HTML element to which the iframe
     *   will be appended. Default: this.frameRoot or document.body
     * @param {string} frameName Optional. The name of the iframe. Default:
     *   'ng_mainframe'
     * @param {boolean} force Optional. Will create the frame even if an
     *   existing one is found. Default: FALSE
     *
     * @return {IFrameElement} The newly created iframe
     *
     * @see GameWindow.frameElement
     * @see GameWindow.frameWindow
     * @see GameWindow.frameDocument
     * @see GameWindow.setFrame
     * @see GameWindow.clearFrame
     * @see GameWindow.destroyFrame
     */
    GameWindow.prototype.generateFrame = function(root, frameName, force) {
        var iframe;
        if (!force && this.frameElement) {
            throw new Error('GameWindow.generateFrame: a frame element is ' +
                            'already existing. It cannot be duplicated.');
        }

        root = root || this.frameRoot || document.body;

        if (!J.isElement(root)) {
            throw new Error('GameWindow.generateFrame: invalid root element.');
        }

        frameName = frameName || 'ng_mainframe';

        if ('string' !== typeof frameName) {
            throw new Error('GameWindow.generateFrame: frameName must be ' +
                            'string.');
        }

        if (document.getElementById(frameName)) {
            throw new Error('GameWindow.generateFrame: frameName must be ' +
                            'unique.');
        }

        iframe = W.addIFrame(root, frameName);
        // Method .replace does not add the uri to the history.
        iframe.contentWindow.location.replace('about:blank');

        // For IE8.
        iframe.frameBorder = 0;

        this.setFrame(iframe, frameName, root);

        if (this.frameElement) {
            adaptFrame2HeaderPosition(this);
        }

        return iframe;
    };

    /**
     * ### GameWindow.setFrame
     *
     * Sets the new default frame and update other references
     *
     * @param {IFrameElement} iframe The new default frame
     * @param {string} frameName The name of the iframe
     * @param {Element} root The HTML element to which the iframe is appended
     *
     * @return {IFrameElement} The new default iframe
     *
     * @see GameWindow.generateFrame
     */
    GameWindow.prototype.setFrame = function(iframe, iframeName, root) {
        if (!J.isElement(iframe)) {
            throw new Error('GameWindow.setFrame: iframe must be HTMLElement.');
        }
        if ('string' !== typeof iframeName) {
            throw new Error('GameWindow.setFrame: iframeName must be string.');
        }
        if (!J.isElement(root)) {
            throw new Error('GameWindow.setFrame: invalid root element.');
        }

        this.frameRoot = root;
        this.frameName = iframeName;
        this.frameElement = iframe;
        this.frameWindow = iframe.contentWindow;
        this.frameDocument = W.getIFrameDocument(iframe);

        return iframe;
    };

    /**
     * ### GameWindow.destroyFrame
     *
     * Clears the content of the frame and removes the element from the page
     *
     * @see GameWindow.clearFrame
     */
    GameWindow.prototype.destroyFrame = function() {
        this.clearFrame();
        this.frameRoot.removeChild(this.frameElement);
        this.frameElement = null;
        this.frameWindow = null;
        this.frameDocument = null;
        this.frameRoot = null;
    };

    /**
     * ### GameWindow.clearFrame
     *
     * Clears the content of the frame
     */
    GameWindow.prototype.clearFrame = function() {
        var iframe, frameName;
        iframe = this.getFrame();
        if (!iframe) {
            throw new Error('GameWindow.clearFrame: cannot detect frame.');
        }

        frameName = iframe.name || iframe.id;
        iframe.onload = null;

        // Method .replace does not add the uri to the history.
        //iframe.contentWindow.location.replace('about:blank');

        try {
            this.getFrameDocument().documentElement.innerHTML = '';
        }
        catch(e) {
            // IE < 10 gives 'Permission Denied' if trying to access
            // the iframeDoc from the context of the function above.
            // We need to re-get it from the DOM.
            if (J.getIFrameDocument(iframe).documentElement) {
                J.removeChildrenFromNode(
                        J.getIFrameDocument(iframe).documentElement);
            }
        }

        this.frameElement = iframe;
        this.frameWindow = window.frames[frameName];
        this.frameDocument = W.getIFrameDocument(iframe);
    };

    /**
     * ### GameWindow.generateHeader
     *
     * Adds a a div element and sets it as the header of the page
     *
     * @param {Element} root Optional. The HTML element to which the header
     *   will be appended. Default: _document.body_ or
     *   _document.lastElementChild_
     * @param {string} headerName Optional. The name (id) of the header.
     *   Default: 'gn_header'
     * @param {boolean} force Optional. Will create the header even if an
     *   existing one is found. Default: FALSE
     *
     * @return {Element} The header element
     */
    GameWindow.prototype.generateHeader = function(root, headerName, force) {
        var header;

        if (!force && this.headerElement) {
            throw new Error('GameWindow.generateHeader: a header element is ' +
                            'already existing. It cannot be duplicated.');
        }

        root = root || document.body || document.lastElementChild;

        if (!J.isElement(root)) {
            throw new Error('GameWindow.generateHeader: invalid root element.');
        }

        headerName = headerName || 'ng_header';

        if ('string' !== typeof headerName) {
            throw new Error('GameWindow.generateHeader: headerName must be ' +
                            'string.');
        }

        if (document.getElementById(headerName)) {
            throw new Error('GameWindow.generateHeader: headerName must be ' +
                            'unique.');
        }

        header = this.addElement('div', root, headerName);

        // If generateHeader is called after generateFrame, and the default
        // header position is not bottom, we need to move the header in front.
        if (this.frameElement && this.defaultHeaderPosition !== 'bottom') {
            this.getFrameRoot().insertBefore(header, this.frameElement);
        }

        this.setHeader(header, headerName, root);
        this.setHeaderPosition(this.defaultHeaderPosition);

        return header;
    };


    /**
     * ### GameWindow.setHeaderPosition
     *
     * Sets the header's position on the screen
     *
     * Positioning of the frame element is also affected, if existing, or if
     * added later.
     *
     * @param {string} position New position, one of
     *   'top', 'bottom', 'left', 'right'
     *
     * @see GameWindow.generateHeader
     * @see GameWindow.headerPosition
     * @see GameWindow.defaultHeaderPosition
     * @see adaptFrame2HeaderPosition
     */
    GameWindow.prototype.setHeaderPosition = function(position) {
        var validPositions, pos, oldPos;
        if ('string' !== typeof position) {
            throw new TypeError('GameWindow.setHeaderPosition: position ' +
                                'must be string.');
        }
        pos = position.toLowerCase();

        // Do something only if there is a change in the position.
        if (this.headerPosition === pos) return;

        // Map: position - css class.
        validPositions = {
            'top': 'ng_header_position-horizontal-t',
            'bottom': 'ng_header_position-horizontal-b',
            'right': 'ng_header_position-vertical-r',
            'left': 'ng_header_position-vertical-l'
        };

        if ('undefined' === typeof validPositions[pos]) {
            node.err('GameWindow.setHeaderPosition: invalid header ' +
                     'position: ' + pos  + '.');
            return;
        }
        if (!this.headerElement) {
            throw new Error('GameWindow.setHeaderPosition: headerElement ' +
                            'not found.');
        }

        W.removeClass(this.headerElement, 'ng_header_position-[a-z-]*');
        W.addClass(this.headerElement, validPositions[pos]);

        oldPos = this.headerPosition;

        // Store the new position in a reference variable
        // **before** adaptFrame2HeaderPosition is called
        this.headerPosition = pos;

        if (this.frameElement) {
            adaptFrame2HeaderPosition(this, oldPos);
        }
    };

    /**
     * ### GameWindow.setHeader
     *
     * Sets the new header element and update related references
     *
     * @param {Element} header The new header
     * @param {string} headerName The name of the header
     * @param {Element} root The HTML element to which the header is appended
     *
     * @return {Element} The new header
     *
     * @see GameWindow.generateHeader
     */
    GameWindow.prototype.setHeader = function(header, headerName, root) {
        if (!J.isElement(header)) {
            throw new Error(
                    'GameWindow.setHeader: header must be HTMLElement.');
        }
        if ('string' !== typeof headerName) {
            throw new Error('GameWindow.setHeader: headerName must be string.');
        }
        if (!J.isElement(root)) {
            throw new Error('GameWindow.setHeader: invalid root element.');
        }

        this.headerElement = header;
        this.headerName = headerName;
        this.headerRoot = root;

        return this.headerElement;
    };

    /**
     * ### GameWindow.getHeader
     *
     * Returns a reference to the header element, if defined
     *
     * @return {Element} The header element
     */
    GameWindow.prototype.getHeader = function() {
        if (!this.headerElement) {
            this.headerElement = this.headerName ?
                document.getElementById(this.headerName) : null;
        }
        return this.headerElement;
    };

    /**
     * ### GameWindow.getHeaderName
     *
     * Returns the name (id) of the header element
     *
     * @return {string} The name (id) of the header
     */
    GameWindow.prototype.getHeaderName = function() {
        var header;
        if (!this.headerName) {
            header = this.getHeader();
            this.headerName = header ? header.id : null;
        }
        return this.headerName;
    };

    /**
     * ### GameWindow.getHeaderRoot
     *
     * Returns the HTML element to which the header is appended
     *
     * @return {HTMLElement} The HTML element to which the header is appended
     */
    GameWindow.prototype.getHeaderRoot = function() {
        var header;
        if (!this.headerRoot) {
            header = this.getHeader();
            this.headerRoot = header ? header.parentNode: null;
        }
        return this.headerRoot;
    };

    /**
     * ### GameWindow.destroyHeader
     *
     * Clears the content of the header and removes the element from the page
     *
     * @see GameWindow.clearHeader
     */
    GameWindow.prototype.destroyHeader = function() {
        this.clearHeader();
        this.headerRoot.removeChild(this.headerElement);
        this.headerElement = null;
        this.headerName = null;
        this.headerRoot = null;
        this.headerPosition = null;
    };

    /**
     * ### GameWindow.clearHeader
     *
     * Clears the content of the header
     */
    GameWindow.prototype.clearHeader = function() {
        var header;
        header = this.getHeader();
        if (!header) {
            throw new Error('GameWindow.clearHeader: cannot detect header.');
        }
        this.headerElement.innerHTML = '';
    };

    /**
     * ### GameWindow.setupFrame
     *
     * Sets up the page with a predefined configuration of widgets
     *
     * Available setup profiles are:
     *
     * - MONITOR: frame
     * - PLAYER: header + frame
     * - SOLO_PLAYER: (like player without header)
     *
     * @param {string} profile The setup profile
     */
    GameWindow.prototype.setupFrame = function(profile) {

        if ('string' !== typeof profile) {
            throw new TypeError('GameWindow.setup: profile must be string.');
        }

        switch (profile) {

        case 'MONITOR':

            if (!this.getFrame()) {
                this.generateFrame();
            }

            node.widgets.append('NextPreviousState');
            node.widgets.append('GameSummary');
            node.widgets.append('StateDisplay');
            node.widgets.append('StateBar');
            node.widgets.append('DataBar');
            node.widgets.append('MsgBar');
            node.widgets.append('GameBoard');
            node.widgets.append('ServerInfoDisplay');
            node.widgets.append('Wall');

            // Add default CSS.
            if (node.conf.host) {
                this.addCSS(this.getFrameRoot(),
                            node.conf.host + '/stylesheets/monitor.css');
            }

            break;

        case 'PLAYER':

            this.generateHeader();

            node.game.visualState = node.widgets.append('VisualState',
                    this.headerElement);
            node.game.timer = node.widgets.append('VisualTimer',
                    this.headerElement);
            node.game.stateDisplay = node.widgets.append('StateDisplay',
                    this.headerElement);

            // Will continue in SOLO_PLAYER.

        /* falls through */
        case 'SOLO_PLAYER':

            if (!this.getFrame()) {
                this.generateFrame();
            }

            // Add default CSS.
            if (node.conf.host) {
                this.addCSS(this.getFrameRoot(),
                            node.conf.host + '/stylesheets/nodegame.css');
            }

            break;

        default:
            throw new Error('GameWindow.setupFrame: unknown profile type: ' +
                            profile + '.');
        }
    };

    /**
     * ### GameWindow.initLibs
     *
     * Specifies the libraries to be loaded automatically in the iframe
     *
     * Multiple calls to _initLibs_ append the new libs to the list.
     * Deletion must be done manually.
     *
     * This method must be called before any call to GameWindow.loadFrame.
     *
     * @param {array} globalLibs Array of strings describing absolute library
     *   paths that should be loaded in every iframe
     * @param {object} frameLibs Map from URIs to string arrays (as above)
     *   specifying libraries that should only be loaded for iframes displaying
     *   the given URI. This must not contain any elements that are also in
     *   globalLibs.
     */
    GameWindow.prototype.initLibs = function(globalLibs, frameLibs) {
        if (globalLibs && !J.isArray(globalLibs)) {
            throw new TypeError('GameWindow.initLibs: globalLibs must be ' +
                                'array or undefined.');
        }
        if (frameLibs && 'object' !== typeof framLibs) {
            throw new TypeError('GameWindow.initLibs: frameLibs must be ' +
                                'object or undefined.');
        }
        if (!globalLibs && !frameLibs) {
            throw new Error('GameWindow.initLibs: frameLibs and frameLibs ' +
                            'cannot be both undefined.');
        }
        this.globalLibs = this.globalLibs.concat(globalLibs || []);
        J.mixin(this.frameLibs, frameLibs);
    };

    /**
     * ### GameWindow.preCacheTest
     *
     * Tests whether preChace is supported by the browser
     *
     * Results are stored in _GameWindow.cacheSupported_.
     *
     * @param {function} cb Optional. The function to call once the test if
     *   finished. It will be called regardless of success or failure.
     * @param {string} uri Optional. The URI to test. Default:
     *   '/pages/testpage.htm'
     *
     * @see GameWindow.cacheSupported
     */
    GameWindow.prototype.preCacheTest = function(cb, uri) {
        var iframe, iframeName;
        uri = uri || '/pages/testpage.htm';
        if ('string' !== typeof uri) {
            throw new TypeError('GameWindow.precacheTest: uri must string or ' +
                                'undefined.');
        }
        iframe = document.createElement('iframe');
        iframe.style.display = 'none';
        iframeName = 'preCacheTest';
        iframe.id = iframeName;
        iframe.name = iframeName;
        document.body.appendChild(iframe);
        iframe.contentWindow.location.replace(uri);
        onLoad(iframe, function() {
            //var iframe, docElem;
            try {
                W.getIFrameDocument(iframe).documentElement.innerHTML = 'a';
                // This passes in IE8, but the rest of the caching doesn't.
                // We want this test to fail in IE8.
                //iframe = document.getElementById(iframeName);
                //docElem = W.getIFrameDocument(iframe);
                //docElem.innerHTML = 'a';
                W.cacheSupported = true;
            }
            catch(e) {
                W.cacheSupported = false;
            }
            document.body.removeChild(iframe);
            if (cb) cb();
        });
    };

    /**
     * ### GameWindow.preCache
     *
     * Loads the HTML content of the given URI(s) into the cache
     *
     * If caching is not supported by the browser, the callback will be
     * executed anyway.
     *
     * @param {string|array} uris The URI(s) to cache
     * @param {function} callback Optional. The function to call once the
     *   caching is done
     *
     * @see GameWindow.cacheSupported
     * @see GameWindow.preCacheTest
     */
    GameWindow.prototype.preCache = function(uris, callback) {
        var that;
        var loadedCount;
        var currentUri, uriIdx;
        var iframe, iframeName;

        if ('string' === typeof uris) {
            uris = [ uris ];
        }

        if (!J.isArray(uris)) {
            throw new TypeError('GameWindow.preCache: uris must be string ' +
                                'or array.');
        }
        if (callback && 'function' !== typeof callback) {
            throw new TypeError('GameWindow.preCache: callback must be ' +
                                'function or undefined.');
        }

        // Don't preload if an empty array is passed.
        if (!uris.length) {
            if (callback) callback();
            return;
        }

        that = this;

        // Before proceeding with caching, check if caching is supported.
        if (this.cacheSupported === null) {
            this.preCacheTest(function() {
                that.preCache(uris, callback);
            });
            return;
        }
        else if (this.cacheSupported === false) {
            node.warn('GameWindow.preCache: caching is not supported by ' +
                      'your browser.');
            if (callback) callback();
            return;
        }

        // Keep count of loaded URIs:
        loadedCount = 0;

        for (uriIdx = 0; uriIdx < uris.length; uriIdx++) {
            currentUri = uris[uriIdx];

            // Create an invisible internal frame for the current URI:
            iframe = document.createElement('iframe');
            iframe.style.display = 'none';
            iframeName = 'tmp_iframe_' + uriIdx;
            iframe.id = iframeName;
            iframe.name = iframeName;
            document.body.appendChild(iframe);

            (function(uri, thisIframe) {
                // Register the onLoad handler:
                onLoad(thisIframe, function() {
                    var frameDocument, frameDocumentElement;

                    frameDocument = W.getIFrameDocument(thisIframe);
                    frameDocumentElement = frameDocument.documentElement;

                    // Store the contents in the cache:
                    that.cache[uri] = {
                        contents: frameDocumentElement.innerHTML,
                        cacheOnClose: false
                    };

                    // Remove the internal frame:
                    document.body.removeChild(thisIframe);

                    // Increment loaded URIs counter:
                    loadedCount++;
                    if (loadedCount >= uris.length) {
                        // All requested URIs have been loaded at this point.
                        if (callback) callback();
                    }
                });
            })(currentUri, iframe);

            // Start loading the page:
            // Method .replace does not add the uri to the history.
            window.frames[iframeName].location.replace(currentUri);
        }
    };

    /**
     * ### GameWindow.clearCache
     *
     * Empties the cache
     */
    GameWindow.prototype.clearCache = function() {
        this.cache = {};
    };

    /**
     * ### GameWindow.getElementById
     *
     * Returns the element with the given id
     *
     * Looks first into the iframe and then into the rest of the page.
     *
     * @param {string} id The id of the element
     *
     * @return {Element|null} The element in the page, or null if none is found
     *
     * @see GameWindow.getElementsByTagName
     */
    GameWindow.prototype.getElementById = function(id) {
        var el, frameDocument;

        frameDocument = this.getFrameDocument();
        el = null;
        if (frameDocument && frameDocument.getElementById) {
            el = frameDocument.getElementById(id);
        }
        if (!el) {
            el = document.getElementById(id);
        }
        return el;
    };

    /**
     * ### GameWindow.getElementsByTagName
     *
     * Returns a list of elements with the given tag name
     *
     * Looks first into the iframe and then into the rest of the page.
     *
     * @param {string} tag The tag of the elements
     *
     * @return {array|null} The elements in the page, or null if none is found
     *
     * @see GameWindow.getElementById
     */
    GameWindow.prototype.getElementsByTagName = function(tag) {
        var frameDocument;
        frameDocument = this.getFrameDocument();
        return frameDocument ? frameDocument.getElementsByTagName(tag) :
            document.getElementsByTagName(tag);
    };

    /**
     * ### GameWindow.loadFrame
     *
     * Loads content from an uri (remote or local) into the iframe,
     * and after it is loaded executes the callback function
     *
     * The third parameter is an options object with the following fields
     * (any fields left out assume the default setting):
     *
     *  - cache (object): Caching options. Fields:
     *      * loadMode (string):
     *          'cache' (default; get the page from cache if possible),
     *          'reload' (reload page without the cache)
     *      * storeMode (string):
     *          'off' (default; don't cache page),
     *          'onLoad' (cache given page after it is loaded),
     *          'onClose' (cache given page after it is replaced by a new page)
     *
     * Warning: Security policies may block this method if the content is
     * coming from another domain.
     * Notice: If called multiple times within the same stage/step, it will
     * cause the `VisualTimer` widget to reload the timer.
     *
     * @param {string} uri The uri to load
     * @param {function} func Optional. The function to call once the DOM is
     *   ready
     * @param {object} opts Optional. The options object
     */
    GameWindow.prototype.loadFrame = function(uri, func, opts) {
        var that;
        var loadCache;
        var storeCacheNow, storeCacheLater;
        var iframe, iframeName, iframeDocument, iframeWindow;
        var frameDocumentElement, frameReady;
        var lastURI;

        if ('string' !== typeof uri) {
            throw new TypeError('GameWindow.loadFrame: uri must be string.');
        }
        if (func && 'function' !== typeof func) {
            throw new TypeError('GameWindow.loadFrame: func must be function ' +
                                'or undefined.');
        }
        if (opts && 'object' !== typeof opts) {
            throw new TypeError('GameWindow.loadFrame: opts must be object ' +
                                'or undefined.');
        }
        opts = opts || {};

        iframe = this.getFrame();
        iframeName = this.frameName;

        if (!iframe) {
            throw new Error('GameWindow.loadFrame: no frame found.');
        }

        if (!iframeName) {
            throw new Error('GameWindow.loadFrame: frame has no name.');
        }

        this.setStateLevel('LOADING');
        that = this;

        // Save ref to iframe window for later.
        iframeWindow = iframe.contentWindow;
        // Query readiness (so we know whether onload is going to be called):
        iframeDocument = W.getIFrameDocument(iframe);
        frameReady = iframeDocument.readyState;
        // ...reduce it to a boolean:
        //frameReady = frameReady === 'interactive'||frameReady === 'complete';
        frameReady = frameReady === 'complete';

        // Begin loadFrame caching section.

        // Default options.
        loadCache = GameWindow.defaults.cacheDefaults.loadCache;
        storeCacheNow = GameWindow.defaults.cacheDefaults.storeCacheNow;
        storeCacheLater = GameWindow.defaults.cacheDefaults.storeCacheLater;

        // Caching options.
        if (opts.cache) {
            if (opts.cache.loadMode) {
                if (opts.cache.loadMode === 'reload') {
                    loadCache = false;
                }
                else if (opts.cache.loadMode === 'cache') {
                    loadCache = true;
                }
                else {
                    throw new Error('GameWindow.loadFrame: unkown cache ' +
                                    'load mode: ' + opts.cache.loadMode + '.');
                }
            }
            if (opts.cache.storeMode) {
                if (opts.cache.storeMode === 'off') {
                    storeCacheNow = false;
                    storeCacheLater = false;
                }
                else if (opts.cache.storeMode === 'onLoad') {
                    storeCacheNow = true;
                    storeCacheLater = false;
                }
                else if (opts.cache.storeMode === 'onClose') {
                    storeCacheNow = false;
                    storeCacheLater = true;
                }
                else {
                    throw new Error('GameWindow.loadFrame: unkown cache ' +
                            'store mode: ' + opts.cache.storeMode + '.');
                }
            }
        }

        if (this.cacheSupported === null) {
            this.preCacheTest(function() {
                that.loadFrame(uri, func, opts);
            });
            return;
        }

        if (this.cacheSupported === false) {
            storeCacheNow = false;
            storeCacheLater = false;
            loadCache = false;
        }
        else {
            // If the last frame requested to be cached on closing, do that:
            lastURI = this.currentURIs[iframeName];

            if (this.cache.hasOwnProperty(lastURI) &&
                this.cache[lastURI].cacheOnClose) {

                frameDocumentElement = iframeDocument.documentElement;
                this.cache[lastURI].contents = frameDocumentElement.innerHTML;
            }

            // Create entry for this URI in cache object
            // and store cacheOnClose flag:
            if (!this.cache.hasOwnProperty(uri)) {
                this.cache[uri] = { contents: null, cacheOnClose: false };
            }
            this.cache[uri].cacheOnClose = storeCacheLater;

            // Disable loadCache if contents aren't cached:
            if (this.cache[uri].contents === null) loadCache = false;
        }

        // End loadFrame caching section.

        // Update frame's currently showing URI:
        this.currentURIs[iframeName] = uri;

        // Keep track of nested call to loadFrame.
        updateAreLoading(this, 1);

        // Add the onLoad event listener:
        if (!loadCache || !frameReady) {
            onLoad(iframe, function() {
                // Handles caching.
                handleFrameLoad(that, uri, iframe, iframeName, loadCache,
                                storeCacheNow, function() {

                    // Executes callback and updates GameWindow state.
                    that.updateLoadFrameState(func);
                });
            });
        }

        // Cache lookup:
        if (loadCache) {
            // Load iframe contents at this point only if the iframe is already
            // "ready" (see definition of frameReady), otherwise the contents
            // would be cleared once the iframe becomes ready.  In that case,
            // iframe.onload handles the filling of the contents.
            if (frameReady) {
                // Handles caching.
                handleFrameLoad(this, uri, iframe, iframeName, loadCache,
                                storeCacheNow, function() {

                    // Executes callback and updates GameWindow state.
                    that.updateLoadFrameState(func);
                });
            }
        }
        else {
            // Update the frame location:
            iframeWindow.location.replace(uri);
        }

        // Adding a reference to nodeGame also in the iframe.
        iframeWindow.node = node;
    };

    /**
     * ### GameWindow.updateLoadFrameState
     *
     * Sets window state after a new frame has been loaded
     *
     * The method performs the following operations:
     *
     * - executes a given callback function
     * - decrements the counter of loading iframes
     * - set the window state as loaded (eventually)
     *
     * @param {function} func Optional. A callback function
     *
     * @see updateAreLoading
     */
    GameWindow.prototype.updateLoadFrameState = function(func) {
        if (func) {
            func.call(node.game);
        }

        updateAreLoading(this, -1);

        if (this.areLoading === 0) {
            this.setStateLevel('LOADED');
            node.emit('WINDOW_LOADED');
            // The listener will take care of emitting PLAYING,
            // if all conditions are met.
        }
        else {
            node.silly('GameWindow.updateLoadFrameState: ' + this.areLoading +
                       ' loadFrame processes open.');
        }
    };

    // ## Helper functions

    /**
     * ### handleFrameLoad
     *
     * Handles iframe contents loading
     *
     * A helper method of GameWindow.loadFrame.
     * Puts cached contents into the iframe or caches new contents if requested.
     * Handles reloading of script tags and injected libraries.
     * Must be called with the current GameWindow instance.
     * Updates the references to _frameWindow_ and _frameDocument_ if the
     * iframe name is equal to _frameName_.
     *
     * @param {GameWindow} that The GameWindow instance
     * @param {uri} uri URI to load
     * @param {iframe} iframe The target iframe
     * @param {string} frameName ID of the iframe
     * @param {bool} loadCache Whether to load from cache
     * @param {bool} storeCache Whether to store to cache
     * @param {function} func Callback
     *
     * @see GameWindow.loadFrame
     *
     * @api private
     */
    function handleFrameLoad(that, uri, iframe, frameName, loadCache,
                             storeCache, func) {

        var iframeDocumentElement;
        var afterScripts;

        // Needed for IE8.
        iframe = W.getElementById(frameName);
        iframeDocumentElement = W.getIFrameDocument(iframe).documentElement;

        if (loadCache) {
            // Load frame from cache:
            iframeDocumentElement.innerHTML = that.cache[uri].contents;
        }

        // Update references to frameWindow and frameDocument
        // if this was the frame of the game.
        if (frameName === that.frameName) {
            that.frameWindow = iframe.contentWindow;
            that.frameDocument = that.getIFrameDocument(iframe);
            // Disable right click in loaded iframe document, if necessary.
            if (that.conf.rightClickDisabled) {
                J.disableRightClick(that.frameDocument);
            }
        }

        // (Re-)Inject libraries and reload scripts:
        removeLibraries(iframe);
        afterScripts = function() {
            injectLibraries(iframe, that.globalLibs.concat(
                that.frameLibs.hasOwnProperty(uri) ? that.frameLibs[uri] : []));

            if (storeCache) {
                // Store frame in cache:
                that.cache[uri].contents = iframeDocumentElement.innerHTML;
            }

            func();
        };
        if (loadCache) {
            reloadScripts(iframe, afterScripts);
        }
        else {
            afterScripts();
        }
    }

    /**
     * ### removeLibraries
     *
     * Removes injected scripts from iframe
     *
     * Takes out all the script tags with the className "injectedlib"
     * that were inserted by injectLibraries.
     *
     * @param {HTMLIFrameElement} iframe The target iframe
     *
     * @see injectLibraries
     *
     * @api private
     */
    function removeLibraries(iframe) {
        var idx;
        var contentDocument;
        var scriptNodes, scriptNode;

        contentDocument = W.getIFrameDocument(iframe);

        // Old IEs do not have getElementsByClassName.
        scriptNodes = W.getElementsByClassName(contentDocument, 'injectedlib',
                                               'script');

        // It was. To check.
        // scriptNodes = contentDocument.getElementsByClassName('injectedlib');
        for (idx = 0; idx < scriptNodes.length; idx++) {
            scriptNode = scriptNodes[idx];
            scriptNode.parentNode.removeChild(scriptNode);
        }
    }

    /**
     * ### reloadScripts
     *
     * Reloads all script nodes in iframe
     *
     * Deletes and reinserts all the script tags, effectively reloading the
     * scripts. The placement of the tags can change, but the order is kept.
     *
     * @param {HTMLIFrameElement} iframe The target iframe
     * @param {function} func Callback
     *
     * @api private
     */
    function reloadScripts(iframe, func) {
        var contentDocument;
        var headNode;
        var tag, scriptNodes, scriptNodeIdx, scriptNode;
        var attrIdx, attr;
        var numLoading;
        var needsLoad;

        contentDocument = W.getIFrameDocument(iframe);
        headNode = W.getIFrameAnyChild(iframe);

        // Start counting loading tags at 1 instead of 0 and decrement the
        // count after the loop.
        // This way the callback cannot be called before the loop finishes.
        numLoading = 1;

        scriptNodes = contentDocument.getElementsByTagName('script');
        for (scriptNodeIdx = 0; scriptNodeIdx < scriptNodes.length;
                scriptNodeIdx++) {

            // Remove tag:
            tag = scriptNodes[scriptNodeIdx];
            tag.parentNode.removeChild(tag);

            // Reinsert tag for reloading:
            scriptNode = document.createElement('script');
            if (tag.innerHTML) scriptNode.innerHTML = tag.innerHTML;
            needsLoad = false;
            for (attrIdx = 0; attrIdx < tag.attributes.length; attrIdx++) {
                attr = tag.attributes[attrIdx];
                scriptNode.setAttribute(attr.name, attr.value);
                if (attr.name === 'src') needsLoad = true;
            }
            if (needsLoad) {
                //scriptNode.async = true;
                ++numLoading;
                scriptNode.onload = function(sn) {
                    return function() {
                        sn.onload = null;
                        --numLoading;
                        if (numLoading <= 0) func();
                    };
                }(scriptNode);
            }
            headNode.appendChild(scriptNode);
        }
        --numLoading;
        if (numLoading <= 0) func();
    }

    /**
     * ### injectLibraries
     *
     * Injects scripts into the iframe
     *
     * Inserts `<script class="injectedlib" src="...">` lines into given
     * iframe object, one for every given library.
     *
     * @param {HTMLIFrameElement} iframe The target iframe
     * @param {array} libs An array of strings giving the "src" attribute for
     *   the `<script>` lines to insert
     *
     * @api private
     */
    function injectLibraries(iframe, libs) {
        var headNode;
        var scriptNode;
        var libIdx, lib;

        headNode = W.getIFrameAnyChild(iframe);

        for (libIdx = 0; libIdx < libs.length; libIdx++) {
            lib = libs[libIdx];
            scriptNode = document.createElement('script');
            scriptNode.className = 'injectedlib';
            scriptNode.src = lib;
            headNode.appendChild(scriptNode);
        }
    }

    /**
     * ### updateAreLoading
     *
     * Updates the counter of loading frames in a secure way
     *
     * Ensure atomicity of the operation by using the _lockedUpdate_ semaphore.
     *
     * @param {GameWindow} that A reference to the GameWindow instance
     * @param {number} update The number to add to the counter
     *
     * @see GameWindow.lockedUpdate
     *
     * @api private
     */
    function updateAreLoading(that, update) {
        if (!lockedUpdate) {
            lockedUpdate = true;
            that.areLoading = that.areLoading + update;
            lockedUpdate = false;
        }
        else {
            setTimeout(function() {
                updateAreLoading.call(that, update);
            }, 300);
        }
    }

    /**
     * ### adaptFrame2HeaderPosition
     *
     * Sets a CSS class to the frame element depending on the header position
     *
     * The frame element must exists or an error will be thrown.
     *
     * @param {GameWindow} W The current GameWindow object
     * @param {string} oldHeaderPos Optional. The previous position of the
     *   header
     *
     * @api private
     */
    function adaptFrame2HeaderPosition(W, oldHeaderPos) {
        var position;
        if (!W.frameElement) {
            throw new Error('adaptFrame2HeaderPosition: frame not found.');
        }

        // If no header is found, simulate the 'top' position to better
        // fit the whole screen.
        position = W.headerPosition || 'top';

        // When we move from bottom to any other configuration, we need
        // to move the header before the frame.
        if (oldHeaderPos === 'bottom' && position !== 'bottom') {
             W.getFrameRoot().insertBefore(W.headerElement, W.frameElement);
        }

        W.removeClass(W.frameElement, 'ng_mainframe-header-[a-z-]*');
        switch(position) {
        case 'right':
            W.addClass(W.frameElement, 'ng_mainframe-header-vertical-r');
            break;
        case 'left':
            W.addClass(W.frameElement, 'ng_mainframe-header-vertical-l');
            break;
        case 'top':
            W.addClass(W.frameElement, 'ng_mainframe-header-horizontal');
            // There might be no header yet.
            if (W.headerElement) {
                W.getFrameRoot().insertBefore(W.headerElement, W.frameElement);
            }
            break;
        case 'bottom':
            W.addClass(W.frameElement, 'ng_mainframe-header-horizontal');
            // There might be no header yet.
            if (W.headerElement) {
                W.getFrameRoot().insertBefore(W.headerElement,
                                              W.frameElement.nextSibling);
            }
            break;
        }
    }

    //Expose GameWindow prototype to the global object.
    node.GameWindow = GameWindow;

})(
    // GameWindow works only in the browser environment. The reference
    // to the node.js module object is for testing purpose only
    ('undefined' !== typeof window) ? window : module.parent.exports.window,
    ('undefined' !== typeof window) ? window.node : module.parent.exports.node
);

/**
 * # ui-behavior
 * Copyright(c) 2014 Stefano Balietti
 * MIT Licensed
 *
 * GameWindow UI Behavior module
 *
 * Handles default behavior of the browser on certain DOM Events.
 *
 * http://www.nodegame.org
 */
(function(window, node) {

    "use strict";

    var GameWindow = node.GameWindow;
    var J = node.JSUS;

    /**
     * ### GameWindow.noEscape
     *
     * Binds the ESC key to a function that always returns FALSE
     *
     * This prevents socket.io to break the connection with the server.
     *
     * @param {object} windowObj Optional. The window container in which
     *   to bind the ESC key
     */
    GameWindow.prototype.noEscape = function(windowObj) {
        windowObj = windowObj || window;
        windowObj.document.onkeydown = function(e) {
            var keyCode = (window.event) ? event.keyCode : e.keyCode;
            if (keyCode === 27) {
                return false;
            }
        };
        this.conf.noEscape = true;
    };

    /**
     * ### GameWindow.restoreEscape
     *
     * Removes the the listener on the ESC key
     *
     * @param {object} windowObj Optional. The window container in which
     *   to bind the ESC key
     *
     * @see GameWindow.noEscape()
     */
    GameWindow.prototype.restoreEscape = function(windowObj) {
        windowObj = windowObj || window;
        windowObj.document.onkeydown = null;
        this.conf.noEscape = false;
    };

    /**
     * ### GameWindow.promptOnleave
     *
     * Displays a confirmation box upon closing the window or tab
     *
     * Listens on the onbeforeunload event.
     *
     * @param {object} windowObj Optional. The window container in which
     *   to bind the ESC key
     * @param {string} text Optional. A text to be displayed with the alert
     *
     * @see https://developer.mozilla.org/en/DOM/window.onbeforeunload
     */
    GameWindow.prototype.promptOnleave = function(windowObj, text) {
        windowObj = windowObj || window;
        text = 'undefined' !== typeof text ? text : this.conf.promptOnleaveText;

        windowObj.onbeforeunload = function(e) {
            e = e || window.event;
            // For IE<8 and Firefox prior to version 4
            if (e) {
                e.returnValue = text;
            }
            // For Chrome, Safari, IE8+ and Opera 12+
            return text;
        };

        this.conf.promptOnleave = true;
    };

    /**
     * ### GameWindow.restoreOnleave
     *
     * Removes the onbeforeunload event listener
     *
     * @param {object} windowObj Optional. The window container in which
     *   to bind the ESC key
     *
     * @see GameWindow.promptOnleave
     * @see https://developer.mozilla.org/en/DOM/window.onbeforeunload
     */
    GameWindow.prototype.restoreOnleave = function(windowObj) {
        windowObj = windowObj || window;
        windowObj.onbeforeunload = null;
        this.conf.promptOnleave = false;
    };

    /**
     * ### GameWindow.disableRightClick
     *
     * Disables the right click in the main page and in the iframe, if found
     *
     * @see GameWindow.enableRightClick
     * @see JSUS.disableRightClick
     */
    GameWindow.prototype.disableRightClick = function() {
        if (this.frameElement) {
            J.disableRightClick(this.getFrameDocument());
        }
        J.disableRightClick(document);
        this.conf.rightClickDisabled = true;
    };

    /**
     * ### GameWindow.enableRightClick
     *
     * Enables the right click in the main page and in the iframe, if found
     *
     * @see GameWindow.disableRightClick
     * @see JSUS.enableRightClick
     */
    GameWindow.prototype.enableRightClick = function() {
        if (this.frameElement) {
             J.enableRightClick(this.getFrameDocument());
        }
        J.enableRightClick(document);
        this.conf.rightClickDisabled = false;
    };

})(
    // GameWindow works only in the browser environment. The reference
    // to the node.js module object is for testing purpose only
    ('undefined' !== typeof window) ? window : module.parent.exports.window,
    ('undefined' !== typeof window) ? window.node : module.parent.exports.node
);

/**
 * # lockScreen
 * Copyright(c) 2014 Stefano Balietti
 * MIT Licensed
 *
 * Locks / Unlocks the screen
 *
 * The _screen_ represents all the user can see on screen.
 * It includes the _frame_ area, but also the _header_.
 *
 * http://www.nodegame.org
 */
(function(window, node) {

    "use strict";

    var J = node.JSUS;

    var GameWindow = node.GameWindow;
    var screenLevels = node.constants.screenLevels;

    /**
     * ### GameWindow.lockScreen
     *
     * Locks the screen by opening the waitScreen widget on top
     *
     * Requires the waitScreen widget to be loaded.
     *
     * @param {string} text Optional. The text to be shown in the locked screen
     *
     * TODO: check if this can be called in any stage.
     */
    GameWindow.prototype.lockScreen = function(text) {
        var that;
        that = this;

        if (!this.waitScreen) {
            throw new Error('GameWindow.lockScreen: waitScreen not found.');
        }
        if (text && 'string' !== typeof text) {
            throw new TypeError('GameWindow.lockScreen: text must be string ' +
                                'or undefined');
        }
        // Feb 16.02.2015
        // Commented out the time-out part. It causes the browser to get stuck
        // on a locked screen, because the method is invoked multiple times.
<<<<<<< HEAD
        // If no further problem is found out, it can be eliminated.
=======
        // If no further problem is found out, it can be eliminitated.
>>>>>>> 8436fb2d
        // if (!this.isReady()) {
        //   setTimeout(function() { that.lockScreen(text); }, 100);
        // }
        this.setScreenLevel('LOCKING');
        text = text || 'Screen locked. Please wait...';
        this.waitScreen.lock(text);
        this.setScreenLevel('LOCKED');
    };

    /**
     * ### GameWindow.unlockScreen
     *
     * Unlocks the screen by removing the waitScreen widget on top
     *
     * Requires the waitScreen widget to be loaded.
     */
    GameWindow.prototype.unlockScreen = function() {
        if (!this.waitScreen) {
            throw new Error('GameWindow.unlockScreen: waitScreen not found.');
        }
        if (!this.isScreenLocked()) {
            throw new Error('GameWindow.unlockScreen: screen is not locked.');
        }
        this.setScreenLevel('UNLOCKING');
        this.waitScreen.unlock();
        this.setScreenLevel('ACTIVE');
    };

    /**
     * ### GameWindow.isScreenLocked
     *
     * Checks whether the screen is locked
     *
     * @return {boolean} TRUE if the screen is locked
     *
     * @see GameWindow.screenState
     */
    GameWindow.prototype.isScreenLocked = function() {
        return this.getScreenLevel() !== screenLevels.ACTIVE;
    };
})(
    // GameWindow works only in the browser environment. The reference
    // to the node.js module object is for testing purpose only
    ('undefined' !== typeof window) ? window : module.parent.exports.window,
    ('undefined' !== typeof window) ? window.node : module.parent.exports.node
);

/**
 * # listeners
 * Copyright(c) 2014 Stefano Balietti
 * MIT Licensed
 *
 * GameWindow listeners
 *
 * www.nodegame.org
 */
(function(node) {

    "use strict";

    function getElement(idOrObj, prefix) {
        var el;
        if ('string' === typeof idOrObj) {
            el = W.getElementById(idOrObj);
            if (!el) {
                throw new Error(prefix + ': could not find element ' +
                                'with id ' + idOrObj);
            }
        }
        else if (JSUS.isElement(idOrObj)) {
            el = idOrObj;
        }
        else {
            throw new TypeError(prefix + ': idOrObj must be string ' +
                                ' or HTML Element.');
        }
        return el;
    }

    var GameWindow = node.GameWindow;

    /**
     * ## GameWindow.addDefaultListeners
     *
     * Adds a battery of event listeners for incoming messages
     *
     * If executed once, it requires a force flag to re-add the listeners
     *
     * @param {boolean} force Whether to force re-adding the listeners
     * @return {boolean} TRUE on success
     */
    GameWindow.prototype.addDefaultListeners = function(force) {

        if (this.listenersAdded && !force) {
            node.err('node.window.addDefaultListeners: listeners already ' +
                     'added once. Use the force flag to re-add.');
            return false;
        }

        node.on('NODEGAME_GAME_CREATED', function() {
            W.init(node.conf.window);
        });

        node.on('HIDE', function(idOrObj) {
            var el = getElement(idOrObj, 'GameWindow.on.HIDE');
            el.style.display = 'none';
        });

        node.on('SHOW', function(idOrObj) {
            var el = getElement(idOrObj, 'GameWindow.on.SHOW');
            el.style.display = '';
        });

        node.on('TOGGLE', function(idOrObj) {
            var el = getElement(idOrObj, 'GameWindow.on.TOGGLE');

            if (el.style.display === 'none') {
                el.style.display = '';
            }
            else {
                el.style.display = 'none';
            }
        });

        // Disable all the input forms found within a given id element.
        node.on('INPUT_DISABLE', function(id) {
            W.toggleInputs(id, true);
        });

        // Disable all the input forms found within a given id element.
        node.on('INPUT_ENABLE', function(id) {
            W.toggleInputs(id, false);
        });

        // Disable all the input forms found within a given id element.
        node.on('INPUT_TOGGLE', function(id) {
            W.toggleInputs(id);
        });

        /**
         * Force disconnection upon page unload
         * 
         * This makes browsers using AJAX to signal disconnection immediately.
         *
         * Kudos: 
         * http://stackoverflow.com/questions/1704533/intercept-page-exit-event
         */       
        window.onunload = function() {
            var i;
            node.socket.disconnect();
            // Do nothing, but gain time.
            for (i = -1 ; ++i < 100000 ; ) { }
        };
    
        // Mark listeners as added.
        this.listenersAdded = true;

        node.silly('node-window: listeners added.');
        return true;
    };

})(
    'undefined' !== typeof node ? node : undefined
);

/**
 * # WaitScreen
 * Copyright(c) 2014 Stefano Balietti
 * MIT Licensed
 *
 * Covers the screen with a gray layer, disables inputs, and displays a message
 *
 * www.nodegame.org
 */
(function(exports, window) {

    "use strict";

    // Append under window.node.
    exports.WaitScreen = WaitScreen;

    // ## Meta-data

    WaitScreen.version = '0.7.0';
    WaitScreen.description = 'Show a standard waiting screen';

    // ## Helper functions

    var inputTags, len;
    inputTags = ['button', 'select', 'textarea', 'input'];
    len = inputTags.length;

    /**
     * ### lockUnlockedInputs
     *
     * Scans a container HTML Element for active input tags and disables them
     *
     * Stores a references into W.waitScreen.lockedInputs so that they can
     * be re-activated later.
     *
     * @param {Document|Element} container The target to scan for input tags
     * @param {boolean} disable Optional. Lock inputs if TRUE, unlock if FALSE.
     *   Default: TRUE
     *
     * @api private
     */
    function lockUnlockedInputs(container, disable) {
        var j, i, inputs, nInputs;

        if ('undefined' === typeof disable) disable = true;

        for (j = -1; ++j < len; ) {
            inputs = container.getElementsByTagName(inputTags[j]);
            nInputs = inputs.length;
            for (i = -1 ; ++i < nInputs ; ) {
                if (disable) {
                    if (!inputs[i].disabled) {
                        inputs[i].disabled = true;
                        W.waitScreen.lockedInputs.push(inputs[i]);
                    }
                }
                else {
                    if (inputs[i].disabled) {
                        inputs[i].disabled = false;
                    }
                }
            }
        }

        if (!disable) W.waitScreen.lockedInputs = [];
    }

    function event_REALLY_DONE(text) {
        text = text || W.waitScreen.defaultTexts.waiting;
        if (!node.game.shouldStep()) {
            if (W.isScreenLocked()) {
                W.waitScreen.updateText(text);
            }
            else {
                W.lockScreen(text);
            }
        }
    }

    function event_STEPPING(text) {
        text = text || W.waitScreen.defaultTexts.stepping;
        if (W.isScreenLocked()) {
            W.waitScreen.updateText(text);
        }
        else {
            W.lockScreen(text);
        }
    }

    function event_PLAYING() {
        if (W.isScreenLocked()) {
            W.unlockScreen();
        }
    }

    function event_PAUSED(text) {
        text = text || W.waitScreen.defaultTexts.paused;
        if (W.isScreenLocked()) {
            W.waitScreen.beforePauseInnerHTML =
                W.waitScreen.waitingDiv.innerHTML;
            W.waitScreen.updateText(text);
        }
        else {
            W.lockScreen(text);
        }
    }

    function event_RESUMED() {
        if (W.isScreenLocked()) {
            if (W.waitScreen.beforePauseInnerHTML !== null) {
                W.waitScreen.updateText(W.waitScreen.beforePauseInnerHTML);
                W.waitScreen.beforePauseInnerHTML = null;
            }
            else {
                W.unlockScreen();
            }
        }
    }

    /**
     * ## WaitScreen constructor
     *
     * Instantiates a new WaitScreen object
     *
     * @param {object} options Optional. Configuration options
     */
    function WaitScreen(options) {
        options = options || {};

        /**
         * ### WaitScreen.id
         *
         * The id of _waitingDiv_. Default: 'ng_waitScreen'
         *
         * @see WaitScreen.waitingDiv
         */
        this.id = options.id || 'ng_waitScreen';

        /**
         * ### WaitScreen.root
         *
         * Reference to the root element under which _waitingDiv is appended
         *
         * @see WaitScreen.waitingDiv
         */
        this.root = options.root || null;

        /**
         * ### WaitScreen.waitingDiv
         *
         * Reference to the HTML Element that actually locks the screen
         */
        this.waitingDiv = null;

        /**
         * ### WaitScreen.beforePauseText
         *
         * Flag if the screen should stay locked after a RESUMED event
         *
         * Contains the value of the innerHTML attribute of the waiting div.
         */
        this.beforePauseInnerHTML = null;

        /**
         * ### WaitScreen.enabled
         *
         * Flag is TRUE if the listeners are registered
         *
         * @see WaitScreen.enable
         */
        this.enabled = false;

        /**
         * ### WaitScreen.text
         *
         * Default texts for default events
         */
        this.defaultTexts = {
            waiting: options.waitingText ||
                'Waiting for other players to be done...',
            stepping: options.steppingText ||
                'Initializing game step, will be ready soon...',
            paused: options.pausedText ||
                'Game is paused. Please wait.'
        };

        /**
         * ## WaitScreen.lockedInputs
         *
         * List of locked inputs by the _lock_ method
         *
         * @see WaitScreen.lock
         */
        this.lockedInputs = [];

        // Registers the event listeners.
        this.enable();
    }

    /**
     * ### WaitScreen.enable
     *
     * Registers default event listeners
     */
    WaitScreen.prototype.enable = function() {
        if (this.enabled) return;
        node.events.ee.game.on('REALLY_DONE', event_REALLY_DONE);
        node.events.ee.game.on('STEPPING', event_STEPPING);
        node.events.ee.game.on('PLAYING', event_PLAYING);
        node.events.ee.game.on('PAUSED', event_PAUSED);
        node.events.ee.game.on('RESUMED', event_RESUMED);
        this.enabled = true;
    };

    /**
     * ### WaitScreen.disable
     *
     * Unregisters default event listeners
     */
    WaitScreen.prototype.disable = function() {
        if (!this.enabled) return;
        node.events.ee.game.off('REALLY_DONE', event_REALLY_DONE);
        node.events.ee.game.off('STEPPING', event_STEPPING);
        node.events.ee.game.off('PLAYING', event_PLAYING);
        node.events.ee.game.off('PAUSED', event_PAUSED);
        node.events.ee.game.off('RESUMED', event_RESUMED);
        this.enabled = false;
    };

    /**
     * ### WaitScreen.lock
     *
     * Locks the screen
     *
     * Overlays a gray div on top of the page and disables all inputs.
     *
     * If called on an already locked screen, the previous text is destroyed.
     * Use `WaitScreen.updateText` to modify an existing text.
     *
     * @param {string} text Optional. If set, displays the text on top of the
     *   gray string
     *
     * @see WaitScreen.unlock
     * @see WaitScren.updateText
     */
    WaitScreen.prototype.lock = function(text) {
        var frameDoc;
        if ('undefined' === typeof document.getElementsByTagName) {
            node.warn('WaitScreen.lock: cannot lock inputs.');
        }
        // Disables all input forms in the page.
        lockUnlockedInputs(document);

        //frameDoc = W.getFrameDocument();
        // Using this for IE8 compatibility.
        frameDoc = W.getIFrameDocument(W.getFrame());

        if (frameDoc) lockUnlockedInputs(frameDoc);

        if (!this.waitingDiv) {
            if (!this.root) {
                this.root = W.getFrameRoot() || document.body;
            }
            this.waitingDiv = W.addDiv(this.root, this.id);
        }
        if (this.waitingDiv.style.display === 'none') {
            this.waitingDiv.style.display = '';
        }
        this.waitingDiv.innerHTML = text;
    };

    /**
     * ### WaitScreen.unlock
     *
     * Removes the overlayed gray div and re-enables the inputs on the page
     *
     * @see WaitScreen.lock
     */
    WaitScreen.prototype.unlock = function() {
        var j, i, len, inputs, nInputs;

        if (this.waitingDiv) {
            if (this.waitingDiv.style.display === '') {
                this.waitingDiv.style.display = 'none';
            }
        }
        // Re-enables all previously locked input forms in the page.
        try {
            len = this.lockedInputs.length;
            for (i = -1 ; ++i < len ; ) {
                this.lockedInputs[i].removeAttribute('disabled');
            }
            this.lockedInputs = [];
        }
        catch(e) {
            // For IE8.
            lockUnlockedInputs(W.getIFrameDocument(W.getFrame()), false);
        }
    };

    /**
     * ### WaitScreen.updateText
     *
     * Updates the text displayed on the current waiting div
     *
     * @param {string} text The text to be displayed
     * @param {boolean} append Optional. If TRUE, the text is appended. By
     *   default the old text is replaced
     */
    WaitScreen.prototype.updateText = function(text, append) {
        append = append || false;
        if ('string' !== typeof text) {
            throw new TypeError('WaitScreen.updateText: text must be string.');
        }
        if (append) {
            this.waitingDiv.appendChild(document.createTextNode(text));
        }
        else {
            this.waitingDiv.innerHTML = text;
        }
    };

    /**
     * ### WaitScreen.destroy
     *
     * Removes the waiting div from the HTML page and unlocks the screen
     *
     * @see WaitScreen.unlock
     */
    WaitScreen.prototype.destroy = function() {
        if (W.isScreenLocked()) {
            W.setScreenLevel('UNLOCKING');
            this.unlock();
            W.setScreenLevel('ACTIVE');
        }
        if (this.waitingDiv) {
            this.waitingDiv.parentNode.removeChild(this.waitingDiv);
        }
        // Removes previously registered listeners.
        this.disable();
    };

})(
    ('undefined' !== typeof node) ? node : module.parent.exports.node,
    ('undefined' !== typeof window) ? window : module.parent.exports.window
);

/**
 * # selector
 * Copyright(c) 2014 Stefano Balietti
 * MIT Licensed
 *
 * Utility functions to create and manipulate meaninful HTML select lists for
 * nodeGame
 *
 * http://www.nodegame.org
 */
(function(window, node) {

    "use strict";

    var J = node.JSUS;
    var constants = node.constants;
    var GameWindow = node.GameWindow;

    /**
     * ### GameWindow.getRecipientSelector
     *
     * Creates an HTML select element populated with the data of other players
     *
     * @param {string} id Optional. The id of the element
     *
     * @return The newly created select element
     *
     * @see GameWindow.addRecipientSelector
     * @see GameWindow.addStandardRecipients
     * @see GameWindow.populateRecipientSelector
     *
     * TODO: add options to control which players/servers to add.
     */
    GameWindow.prototype.getRecipientSelector = function(id) {
        var toSelector;

        toSelector = document.createElement('select');
        if ('undefined' !== typeof id) {
            toSelector.id = id;
        }
        this.addStandardRecipients(toSelector);
        return toSelector;
    };

    /**
     * ### GameWindow.addRecipientSelector
     *
     * Appends a RecipientSelector element to the specified root element
     *
     * @param {Element} root The root element
     * @param {string} id The id of the selector
     *
     * @return {boolean} FALSE if no valid root element is found, TRUE otherwise
     *
     * @see GameWindow.addRecipientSelector
     * @see GameWindow.addStandardRecipients
     * @see GameWindow.populateRecipientSelector
     *
     * TODO: adds options to control which players/servers to add.
     */
    GameWindow.prototype.addRecipientSelector = function(root, id) {
        var toSelector;

        if (!root) return false;
        toSelector = this.getRecipientSelector(id);
        return root.appendChild(toSelector);
    };

    /**
     * ### GameWindow.addStandardRecipients
     *
     * Adds valid _to_ recipient options to a specified select element
     *
     * @param {object} toSelector An HTML `<select>` element
     *
     * @see GameWindow.populateRecipientSelector
     *
     * TODO: adds options to control which players/servers to add.
     */
    GameWindow.prototype.addStandardRecipients = function(toSelector) {
        var opt;

        opt = document.createElement('option');
        opt.value = 'ALL';
        opt.appendChild(document.createTextNode('ALL'));
        toSelector.appendChild(opt);

        opt = document.createElement('option');
        opt.value = 'CHANNEL';
        opt.appendChild(document.createTextNode('CHANNEL'));
        toSelector.appendChild(opt);

        opt = document.createElement('option');
        opt.value = 'ROOM';
        opt.appendChild(document.createTextNode('ROOM'));
        toSelector.appendChild(opt);

        opt = document.createElement('option');
        opt.value = 'SERVER';
        opt.appendChild(document.createTextNode('SERVER'));
        toSelector.appendChild(opt);
    };

    /**
     * ### GameWindow.populateRecipientSelector
     *
     * Adds all the players from a specified playerList object to a given
     * select element
     *
     * @param {object} toSelector An HTML `<select>` element
     * @param {PlayerList} playerList The PlayerList object
     *
     * @see GameWindow.addStandardRecipients
     */
    GameWindow.prototype.populateRecipientSelector =
    function(toSelector, playerList) {
        var players, opt;

        if ('object' !== typeof playerList || 'object' !== typeof toSelector) {
            return;
        }

        this.removeChildrenFromNode(toSelector);
        this.addStandardRecipients(toSelector);

        // check if it is a DB or a PlayerList object
        players = playerList.db || playerList;

        J.each(players, function(p) {
            opt = document.createElement('option');
            opt.value = p.id;
            opt.appendChild(document.createTextNode(p.name || p.id));
            toSelector.appendChild(opt);
        });
    };

    /**
     * ### GameWindow.getActionSelector
     *
     * Creates an HTML select element with all the predefined actions
     * (SET,GET,SAY,SHOW*) as options
     *
     * @param {string} id The id of the selector
     *
     * @return {Element} The newly created selector
     *
     * @see GameWindow.addActionSelector
     */
    GameWindow.prototype.getActionSelector = function(id) {
        var actionSelector = document.createElement('select');
        if ('undefined' !== typeof id) {
            actionSelector.id = id;
        }
        this.populateSelect(actionSelector, constants.action);
        return actionSelector;
    };

    /**
     * ### GameWindow.addActionSelector
     *
     * Appends an ActionSelector element to the specified root element
     *
     * @param {Element} root The root element
     * @param {string} id The id of the selector
     *
     * @return {Element} The newly created selector
     *
     * @see GameWindow.getActionSelector
     */
    GameWindow.prototype.addActionSelector = function(root, id) {
        var actionSelector;

        if (!root) return;
        actionSelector = this.getActionSelector(id);
        return root.appendChild(actionSelector);
    };

    /**
     * ### GameWindow.getTargetSelector
     *
     * Creates an HTML select element with all the predefined targets
     * (HI,TXT,DATA, etc.) as options
     *
     * @param {string} id The id of the selector
     *
     * @return {Element} The newly created selector
     *
     * @see GameWindow.addActionSelector
     */
    GameWindow.prototype.getTargetSelector = function(id) {
        var targetSelector;

        targetSelector = document.createElement('select');
        if ('undefined' !== typeof id ) {
            targetSelector.id = id;
        }
        this.populateSelect(targetSelector, constants.target);
        return targetSelector;
    };

    /**
     * ### GameWindow.addTargetSelector
     *
     * Appends a target selector element to the specified root element
     *
     * @param {Element} root The root element
     * @param {string} id The id of the selector
     *
     * @return {Element} The newly created selector
     *
     * @see GameWindow.getTargetSelector
     */
    GameWindow.prototype.addTargetSelector = function(root, id) {
        if (!root) return;
        var targetSelector = this.getTargetSelector(id);
        return root.appendChild(targetSelector);
    };
})(
    // GameWindow works only in the browser environment. The reference
    // to the node.js module object is for testing purpose only
    ('undefined' !== typeof window) ? window : module.parent.exports.window,
    ('undefined' !== typeof window) ? window.node : module.parent.exports.node
);

/**
 * # extra
 * Copyright(c) 2014 Stefano Balietti
 * MIT Licensed
 *
 * GameWindow extras
 *
 * http://www.nodegame.org
 */
(function(window, node) {

    "use strict";

    var GameWindow = node.GameWindow;

    var J = node.JSUS;
    var DOM = J.get('DOM');

    /**
     * ### GameWindow.getScreen
     *
     * Returns the screen of the game, i.e. the innermost element
     * inside which to display content
     *
     * In the following order the screen can be:
     *
     * - the body element of the iframe
     * - the document element of the iframe
     * - the body element of the document
     * - the last child element of the document
     *
     * @return {Element} The screen
     */
    GameWindow.prototype.getScreen = function() {
        var el = this.getFrameDocument();
        if (el) {
            el = el.body || el;
        }
        else {
            el = document.body || document.lastElementChild;
        }
        return el;
    };

    /**
     * ### GameWindow.write
     *
     * Appends content inside a root element
     *
     * The content can be a text string, an HTML node or element.
     * If no root element is specified, the default screen is used.
     *
     * @param {string|object} text The content to write
     * @param {Element|string} root Optional. The root element or its id
     *
     * @return {string|object} The content written
     *
     * @see GameWindow.writeln
     */
    GameWindow.prototype.write = function(text, root) {
        if ('string' === typeof root) {
            root = this.getElementById(root);
        }
        else if (!root) {
            root = this.getScreen();
        }
        if (!root) {
            throw new
                Error('GameWindow.write: could not determine where to write.');
        }
        return DOM.write(root, text);
    };

    /**
     * ### GameWindow.writeln
     *
     * Appends content inside a root element followed by a break element
     *
     * The content can be a text string, an HTML node or element.
     * If no root element is specified, the default screen is used.
     *
     * @param {string|object} text The content to write
     * @param {Element|string} root Optional. The root element or its id
     *
     * @return {string|object} The content written
     *
     * @see GameWindow.write
     */
    GameWindow.prototype.writeln = function(text, root, br) {
        if ('string' === typeof root) {
            root = this.getElementById(root);
        }
        else if (!root) {
            root = this.getScreen();
        }
        if (!root) {
            throw new Error('GameWindow.writeln: ' +
                            'could not determine where to write.');
        }
        return DOM.writeln(root, text, br);
    };

    /**
     * ### GameWindow.generateUniqueId
     *
     * Generates a unique id
     *
     * Overrides JSUS.DOM.generateUniqueId.
     *
     * @param {string} prefix Optional. The prefix to use
     *
     * @return {string} The generated id
     *
     * @experimental
     * TODO: it is not always working fine.
     */
    GameWindow.prototype.generateUniqueId = function(prefix) {
        var id, found;

        id = '' + (prefix || J.randomInt(0, 1000));
        found = this.getElementById(id);

        while (found) {
            id = '' + prefix + '_' + J.randomInt(0, 1000);
            found = this.getElementById(id);
        }
        return id;
    };

    /**
     * ### GameWindow.toggleInputs
     *
     * Enables / disables the input forms
     *
     * If an id is provided, only input elements that are children
     * of the element with the specified id are toggled.
     *
     * If id is not given, it toggles the input elements on the whole page,
     * including the frame document, if found.
     *
     * If a state parameter is given, all the input forms will be either
     * disabled or enabled (and not toggled).
     *
     * @param {string} id Optional. The id of the element container
     *   of the forms. Default: the whole page, including the frame document
     * @param {boolean} disabled Optional. Forces all the inputs to be either
     *   disabled or enabled (not toggled)
     *
     * @return {boolean} FALSE, if the method could not be executed
     *
     * @see GameWindow.getFrameDocument
     * @see toggleInputs
     */
    GameWindow.prototype.toggleInputs = function(id, disabled) {
        var container;
        if (!document.getElementsByTagName) {
            node.err(
                'GameWindow.toggleInputs: getElementsByTagName not found.');
            return false;
        }
        if (id && 'string' === typeof id) {
            throw new Error('GameWindow.toggleInputs: id must be string or ' +
                            'undefined.');
        }
        if (id) {
            container = this.getElementById(id);
            if (!container) {
                throw new Error('GameWindow.toggleInputs: no elements found ' +
                                'with id ' + id + '.');
            }
            toggleInputs(disabled, container);
        }
        else {
            // The whole page.
            toggleInputs(disabled);
            // If there is Frame apply it there too.
            container = this.getFrameDocument();
            if (container) {
                toggleInputs(disabled, container);
            }
        }
        return true;
    };

    /**
     * ### GameWindow.getScreenInfo
     *
     * Returns information about the screen in which nodeGame is running
     *
     * @return {object} A object containing the scren info
     */
    GameWindow.prototype.getScreenInfo = function() {
        var screen = window.screen;
        return {
            height: screen.height,
            widht: screen.width,
            availHeight: screen.availHeight,
            availWidth: screen.availWidht,
            colorDepth: screen.colorDepth,
            pixelDepth: screen.pixedDepth
        };
    };

    /**
     * ### GameWindow.getLoadingDots
     *
     * Creates and returns a span element with incrementing dots inside
     *
     * New dots are added every second until the limit is reached, then it
     * starts from the beginning.
     *
     * Gives the impression of a loading time.
     *
     * @param {number} len Optional. The maximum length of the loading dots.
     *   Default: 5
     * @param {string} id Optional The id of the span
     *
     * @return {object} An object containing two properties: the span element
     *   and a method stop, that clears the interval
     */
    GameWindow.prototype.getLoadingDots = function(len, id) {
        var span_dots, i, limit, intervalId;
        if (len & len < 0) {
            throw new Error('GameWindow.getLoadingDots: len < 0.');
        }
        len = len || 5;
        span_dots = document.createElement('span');
        span_dots.id = id || 'span_dots';
        limit = '';
        for (i = 0; i < len; i++) {
            limit = limit + '.';
        }
        // Refreshing the dots...
        intervalId = setInterval(function() {
            if (span_dots.innerHTML !== limit) {
                span_dots.innerHTML = span_dots.innerHTML + '.';
            }
            else {
                span_dots.innerHTML = '.';
            }
        }, 1000);

        function stop() {
            span_dots.innerHTML = '.';
            clearInterval(intervalId);
        }

        return {
            span: span_dots,
            stop: stop
        };
    };

    /**
     * ### GameWindow.addLoadingDots
     *
     * Appends _loading dots_ to an HTML element
     *
     * By invoking this method you lose access to the _stop_ function of the
     * _loading dots_ element.
     *
     * @param {HTMLElement} root The element to which the loading dots will be
     *   appended
     * @param {number} len Optional. The maximum length of the loading dots.
     *   Default: 5
     * @param {string} id Optional The id of the span
     *
     * @return {object} The span with the loading dots
     *
     * @see GameWindow.getLoadingDots
     */
    GameWindow.prototype.addLoadingDots = function(root, len, id) {
        return root.appendChild(this.getLoadingDots(len, id).span);
    };

     /**
     * ### GameWindow.getEventButton
     *
     * Creates an HTML button element that will emit an event when clicked
     *
     * @param {string} event The event to emit when clicked
     * @param {string} text Optional. The text on the button
     * @param {string} id The id of the button
     * @param {object} attributes Optional. The attributes of the button
     *
     * @return {Element} The newly created button
     */
    GameWindow.prototype.getEventButton =
    function(event, text, id, attributes) {

        var b;
        if ('string' !== typeof event) {
            throw new TypeError('GameWindow.getEventButton: event must ' +
                                'be string.');
        }
        b = this.getButton(id, text, attributes);
        b.onclick = function() {
            node.emit(event);
        };
        return b;
    };

    /**
     * ### GameWindow.addEventButton
     *
     * Adds an EventButton to the specified root element
     *
     * If no valid root element is provided, it is append as last element
     * in the current screen.
     *
     * @param {string} event The event to emit when clicked
     * @param {string} text Optional. The text on the button
     * @param {Element} root Optional. The root element
     * @param {string} id The id of the button
     * @param {object} attributes Optional. The attributes of the button
     *
     * @return {Element} The newly created button
     *
     * @see GameWindow.getEventButton
     */
    GameWindow.prototype.addEventButton =
    function(event, text, root, id, attributes) {
        var eb;

        if (!event) return;
        if (!root) {
            root = this.getScreen();
        }

        eb = this.getEventButton(event, text, id, attributes);

        return root.appendChild(eb);
    };

    // ## Helper Functions

    /**
     * ### toggleInputs
     *
     * @api private
     */
    function toggleInputs(state, container) {
        var inputTags, j, len, i, inputs, nInputs;
        container = container || document;
        inputTags = ['button', 'select', 'textarea', 'input'];
        len = inputTags.length;
        for (j = 0; j < len; j++) {
            inputs = container.getElementsByTagName(inputTags[j]);
            nInputs = inputs.length;
            for (i = 0; i < nInputs; i++) {
                // Set to state, or toggle.
                if ('undefined' === typeof state) {
                    state = inputs[i].disabled ? false : true;
                }
                if (state) {
                    inputs[i].disabled = state;
                }
                else {
                    inputs[i].removeAttribute('disabled');
                }
            }
        }
    }

})(
    // GameWindow works only in the browser environment. The reference
    // to the node.js module object is for testing purpose only
    ('undefined' !== typeof window) ? window : module.parent.exports.window,
    ('undefined' !== typeof window) ? window.node : module.parent.exports.node
);

// Creates a new GameWindow instance in the global scope.
(function() {
    "use strict";
    node.window = new node.GameWindow();
    if ('undefined' !== typeof window) window.W = node.window;
})();

/**
 * # Canvas
 * Copyright(c) 2014 Stefano Balietti
 * MIT Licensed
 *
 * Creates an HTML canvas that can be manipulated by an api
 *
 * www.nodegame.org
 */
(function(exports) {

    "use strict";

    exports.Canvas = Canvas;

    function Canvas(canvas) {

        this.canvas = canvas;
        // 2D Canvas Context
        this.ctx = canvas.getContext('2d');

        this.centerX = canvas.width / 2;
        this.centerY = canvas.height / 2;

        this.width = canvas.width;
        this.height = canvas.height;
    }

    Canvas.prototype = {

        constructor: Canvas,

        drawOval: function (settings) {

            // We keep the center fixed
            var x = settings.x / settings.scale_x;
            var y = settings.y / settings.scale_y;

            var radius = settings.radius || 100;
            //console.log(settings);
            //console.log('X,Y(' + x + ', ' + y + '); Radius: ' + radius +
            //    ', Scale: ' + settings.scale_x + ',' + settings.scale_y);

            this.ctx.lineWidth = settings.lineWidth || 1;
            this.ctx.strokeStyle = settings.color || '#000000';

            this.ctx.save();
            this.ctx.scale(settings.scale_x, settings.scale_y);
            this.ctx.beginPath();
            this.ctx.arc(x, y, radius, 0, Math.PI*2, false);
            this.ctx.stroke();
            this.ctx.closePath();
            this.ctx.restore();
        },

        drawLine: function (settings) {

            var from_x = settings.x;
            var from_y = settings.y;

            var length = settings.length;
            var angle = settings.angle;

            // Rotation
            var to_x = - Math.cos(angle) * length + settings.x;
            var to_y =  Math.sin(angle) * length + settings.y;
            //console.log('aa ' + to_x + ' ' + to_y);

            //console.log('From (' + from_x + ', ' + from_y + ') To (' + to_x +
            //            ', ' + to_y + ')');
            //console.log('Length: ' + length + ', Angle: ' + angle );

            this.ctx.lineWidth = settings.lineWidth || 1;
            this.ctx.strokeStyle = settings.color || '#000000';

            this.ctx.save();
            this.ctx.beginPath();
            this.ctx.moveTo(from_x,from_y);
            this.ctx.lineTo(to_x,to_y);
            this.ctx.stroke();
            this.ctx.closePath();
            this.ctx.restore();
        },

        scale: function (x,y) {
            this.ctx.scale(x,y);
            this.centerX = this.canvas.width / 2 / x;
            this.centerY = this.canvas.height / 2 / y;
        },

        clear: function() {
            this.ctx.clearRect(0, 0, this.width, this.height);
            // For IE
            var w = this.canvas.width;
            this.canvas.width = 1;
            this.canvas.width = w;
        }
    };

})(node.window);

/**
 * # HTMLRenderer
 * Copyright(c) 2014 Stefano Balietti
 * MIT Licensed
 *
 * Renders javascript objects into HTML following a pipeline
 * of decorator functions
 *
 * The default pipeline always looks for a `content` property and
 * performs the following operations:
 *
 * - if it is already an HTML element, returns it;
 * - if it contains a  #parse() method, tries to invoke it to generate HTML;
 * - if it is an object, tries to render it as a table of key:value pairs;
 * - finally, creates an HTML text node with it and returns it
 *
 * Depends on the nodegame-client add-on TriggerManager
 *
 * www.nodegame.org
 */
(function(exports, window, node) {

    "use strict";

    // ## Global scope

    var document = window.document,
    JSUS = node.JSUS;

    var TriggerManager = node.TriggerManager;

    if (!TriggerManager) {
        throw new Error('HTMLRenderer requires node.TriggerManager to load.');
    }

    exports.HTMLRenderer = HTMLRenderer;
    exports.HTMLRenderer.Entity = Entity;

    /**
     * ## HTMLRenderer constructor
     *
     * Creates a new instance of HTMLRenderer
     *
     * @param {object} options A configuration object
     */
    function HTMLRenderer (options) {
        // ### HTMLRenderer.options
        this.options = options || {};

        // ### HTMLRenderer.tm
        // TriggerManager instance
        this.tm = new TriggerManager();

        this.init(this.options);
    }

    // ## HTMLRenderer methods

    /**
     * ### HTMLRenderer.init
     *
     * Configures the HTMLRenderer instance
     *
     * Takes the configuration as an input parameter or
     * recycles the settings in `this.options`.
     *
     * The configuration object is of the type
     *
     * ```
     * var options = {
     *     returnAt: 'first',  // or 'last'
     *     render: [ myFunc, myFunc2 ]
     * }
     * ```
     *
     * @param {object} options Optional. Configuration object
     */
    HTMLRenderer.prototype.init = function(options) {
        options = options || this.options;
        this.options = options;

        this.reset();

        if (options.returnAt) {
            this.tm.returnAt = options.returnAt;
        }

        if (options.pipeline) {
            this.tm.initTriggers(options.pipeline);
        }
    };



    /**
     * ### HTMLRenderer.reset
     *
     * Deletes all registered render function and restores the default
     * pipeline
     */
    HTMLRenderer.prototype.reset = function() {
        this.clear(true);
        this.addDefaultPipeline();
    };

    /**
     * ### HTMLRenderer.addDefaultPipeline
     *
     * Registers the set of default render functions
     */
    HTMLRenderer.prototype.addDefaultPipeline = function() {
        this.tm.addTrigger(function(el){
            return document.createTextNode(el.content);
        });

        this.tm.addTrigger(function(el) {
            if (!el) return;
            if (el.content && 'object' === typeof el.content) {
                var div = document.createElement('div');
                for (var key in el.content) {
                    if (el.content.hasOwnProperty(key)) {
                        var str = key + ':\t' + el.content[key];
                        div.appendChild(document.createTextNode(str));
                        div.appendChild(document.createElement('br'));
                    }
                }
                return div;
            }
        });

        this.tm.addTrigger(function(el) {
            if (!el) return;
            if (el.content && el.content.parse
                && 'function' === typeof el.content.parse) {
                var html = el.content.parse();
                if (JSUS.isElement(html) || JSUS.isNode(html)) {
                    return html;
                }
            }
        });

        this.tm.addTrigger(function(el) {
            if (!el) return;
            if (JSUS.isElement(el.content) || JSUS.isNode(el.content)) {
                return el.content;
            }
        });
    };


    /**
     * ### HTMLRenderer.clear
     *
     * Deletes all registered render functions
     *
     * @param {boolean} clear Whether to confirm the clearing
     *
     * @return {boolean} TRUE, if clearing is successful
     */
    HTMLRenderer.prototype.clear = function(clear) {
        return this.tm.clear(clear);
    };

    /**
     * ### HTMLRenderer.addRenderer
     *
     * Registers a new render function
     *
     * @param {function} renderer The function to add
     * @param {number} pos Optional. The position of the renderer in the
     *   pipeline
     *
     * @return {boolean} TRUE, if insertion is successful
     */
    HTMLRenderer.prototype.addRenderer = function(renderer, pos) {
        return this.tm.addTrigger(renderer, pos);
    };

    /**
     * ### HTMLRenderer.removeRenderer
     *
     * Removes a render function from the pipeline
     *
     * @param {function} renderer The function to remove
     *
     * @return {boolean} TRUE, if removal is successful
     */
    HTMLRenderer.prototype.removeRenderer = function(renderer) {
        return this.tm.removeTrigger(renderer);
    };

    /**
     * ### HTMLRenderer.render
     *
     * Runs the pipeline of render functions on a target object
     *
     * @param {object} o The target object
     *
     * @return {object} The target object after exiting the pipeline
     *
     * @see TriggerManager.pullTriggers
     */
    HTMLRenderer.prototype.render = function(o) {
        return this.tm.pullTriggers(o);
    };

    /**
     * ### HTMLRenderer.size
     *
     * Counts the number of render functions in the pipeline
     *
     * @return {number} The number of render functions in the pipeline
     */
    HTMLRenderer.prototype.size = function() {
        return this.tm.triggers.length;
    };

    /**
     * # Entity
     *
     * Abstract representation of an HTML entity
     */

    /**
     * ## Entity constructor
     *
     * Creates a new instace of Entity
     *
     * @param {object} e The object to transform in entity
     */
    function Entity(e) {
        e = e || {};
        this.content = ('undefined' !== typeof e.content) ? e.content : '';
        this.className = ('undefined' !== typeof e.style) ? e.style : null;
    }

})(
    ('undefined' !== typeof node) ? node.window || node : module.exports,
    ('undefined' !== typeof window) ? window : module.parent.exports.window,
    ('undefined' !== typeof node) ? node : module.parent.exports.node
);

/**
 * # List
 * Copyright(c) 2014 Stefano Balietti
 * MIT Licensed
 *
 * Creates an HTML list that can be manipulated by an api
 *
 * www.nodegame.org
 */
(function(exports, node) {

    "use strict";

    var JSUS = node.JSUS;
    var NDDB = node.NDDB;

    var HTMLRenderer = node.window.HTMLRenderer;
    var Entity = node.window.HTMLRenderer.Entity;

    exports.List = List;

    List.prototype = new NDDB();
    List.prototype.constructor = List;

    function List(options, data) {
        options = options || {};
        this.options = options;

        NDDB.call(this, options, data);

        this.id = options.id || 'list_' + Math.round(Math.random() * 1000);

        this.DL = null;
        this.auto_update = this.options.auto_update || false;
        this.htmlRenderer = null;
        this.lifo = false;

        this.init(this.options);
    }

    // TODO: improve init
    List.prototype.init = function(options) {
        options = options || this.options;

        this.FIRST_LEVEL = options.first_level || 'dl';
        this.SECOND_LEVEL = options.second_level || 'dt';
        this.THIRD_LEVEL = options.third_level || 'dd';

        this.last_dt = 0;
        this.last_dd = 0;
        this.auto_update = ('undefined' !== typeof options.auto_update) ?
            options.auto_update : this.auto_update;

        var lifo = this.lifo = ('undefined' !== typeof options.lifo) ?
            options.lifo : this.lifo;

        this.globalCompare = function(o1, o2) {
            if (!o1 && !o2) return 0;
            if (!o2) return 1;
            if (!o1) return -1;

            // FIFO
            if (!lifo) {
                if (o1.dt < o2.dt) return -1;
                if (o1.dt > o2.dt) return 1;
            }
            else {
                if (o1.dt < o2.dt) return 1;
                if (o1.dt > o2.dt) return -1;
            }
            if (o1.dt === o2.dt) {
                if ('undefined' === typeof o1.dd) return -1;
                if ('undefined'=== typeof o2.dd) return 1;
                if (o1.dd < o2.dd) return -1;
                if (o1.dd > o2.dd) return 1;
                if (o1.nddbid < o2.nddbid) return 1;
                if (o1.nddbid > o2.nddbid) return -1;
            }
            return 0;
        };


        this.DL = options.list || document.createElement(this.FIRST_LEVEL);
        this.DL.id = options.id || this.id;
        if (options.className) {
            this.DL.className = options.className;
        }
        if (this.options.title) {
            this.DL.appendChild(document.createTextNode(options.title));
        }

        // was
        //this.htmlRenderer = new HTMLRenderer({renderers: options.renderer});
        this.htmlRenderer = new HTMLRenderer(options.render);
    };

    List.prototype._add = function(node) {
        if (!node) return;
        //              console.log('about to add node');
        //              console.log(node);
        this.insert(node);
        if (this.auto_update) {
            this.parse();
        }
    };

    List.prototype.addDT = function(elem, dt) {
        if ('undefined' === typeof elem) return;
        this.last_dt++;
        dt = ('undefined' !== typeof dt) ? dt: this.last_dt;
        this.last_dd = 0;
        var node = new Node({dt: dt, content: elem});
        return this._add(node);
    };

    List.prototype.addDD = function(elem, dt, dd) {
        if ('undefined' === typeof elem) return;
        dt = ('undefined' !== typeof dt) ? dt: this.last_dt;
        dd = ('undefined' !== typeof dd) ? dd: this.last_dd++;
        var node = new Node({dt: dt, dd: dd, content: elem});
        return this._add(node);
    };

    List.prototype.parse = function() {
        this.sort();
        var old_dt = null;
        var old_dd = null;

        var appendDT = function() {
            var node = document.createElement(this.SECOND_LEVEL);
            this.DL.appendChild(node);
            old_dd = null;
            old_dt = node;
            return node;
        };

        var appendDD = function() {
            var node = document.createElement(this.THIRD_LEVEL);
            //                  if (old_dd) {
            //                          old_dd.appendChild(node);
            //                  }
            //                  else if (!old_dt) {
            //                          old_dt = appendDT.call(this);
            //                  }
            //                  old_dt.appendChild(node);
            this.DL.appendChild(node);
            //                  old_dd = null;
            //                  old_dt = node;
            return node;
        };

        // Reparse all every time
        // TODO: improve this
        if (this.DL) {
            while (this.DL.hasChildNodes()) {
                this.DL.removeChild(this.DL.firstChild);
            }
            if (this.options.title) {
                this.DL.appendChild(
                    document.createTextNode(this.options.title));
            }
        }

        for (var i=0; i<this.db.length; i++) {
            var el = this.db[i];
            var node;
            if ('undefined' === typeof el.dd) {
                node = appendDT.call(this);
                //console.log('just created dt');
            }
            else {
                node = appendDD.call(this);
            }
            var content = this.htmlRenderer.render(el);
            node.appendChild(content);
        }
        return this.DL;
    };

    List.prototype.getRoot = function() {
        return this.DL;
    };

    // Cell Class
    Node.prototype = new Entity();
    Node.prototype.constructor = Node;

    function Node (node) {
        Entity.call(this, node);
        this.dt = ('undefined' !== typeof node.dt) ? node.dt : null;
        if ('undefined' !== typeof node.dd) {
            this.dd = node.dd;
        }
    }

})(
    ('undefined' !== typeof node) ? (('undefined' !== typeof node.window) ?
        node.window : node) : module.parent.exports,
    ('undefined' !== typeof node) ? node : module.parent.exports
);

/**
 * # Table
 * Copyright(c) 2014 Stefano Balietti
 * MIT Licensed
 *
 * Creates an HTML table that can be manipulated by an api.
 *
 * www.nodegame.org
 */
(function(exports, window, node) {

    "use strict";

    var document = window.document;

    exports.Table = Table;
    exports.Table.Cell = Cell;

    var J = node.JSUS;
    var NDDB = node.NDDB;
    var HTMLRenderer = node.window.HTMLRenderer;
    var Entity = node.window.HTMLRenderer.Entity;

    Table.prototype = new NDDB();
    Table.prototype.constructor = Table;

    // ## Helper functions

    /**
     * ### validateInput
     *
     * Validates user input and throws an error if input is not correct
     *
     * @param {string} method The name of the method validating the input
     * @param {mixed} data The data that will be inserted in the database
     * @param {number} x Optional. The row index
     * @param {number} y Optional. The column index
     * @param {boolean} dataArray TRUE, if data should be an array
     *
     * @return {boolean} TRUE, if input passes validation
     */
    function validateInput(method, data, x, y, dataArray) {

        if (x && 'number' !== typeof x) {
            throw new TypeError('Table.' + method + ': x must be number or ' +
                                'undefined.');
        }
        if (y && 'number' !== typeof y) {
            throw new TypeError('Table.' + method + ': y must be number or ' +
                                'undefined.');
        }

        if (dataArray && !J.isArray(data)) {
            throw new TypeError('Table.' + method + ': data must be array.');
        }

        return true;
    }

    /**
     * ### Table.addClass
     *
     * Adds a CSS class to each element cell in the table
     *
     * @param {string|array} className The name of the class/classes
     *
     * @return {Table} This instance for chaining
     */
    Table.prototype.addClass = function(className) {
        if ('string' !== typeof className && !J.isArray(className)) {
            throw new TypeError('Table.addClass: className must be string or ' +
                                'array.');
        }
        if (J.isArray(className)) {
            className = className.join(' ');
        }

        this.each(function(el) {
            W.addClass(el, className);
            if (el.HTMLElement) {
                el.HTMLElement.className = el.className;
            }
        });

        return this;
    };

    /**
     * ### Table.removeClass
     *
     * Removes a CSS class from each element cell in the table
     *
     * @param {string|array} className The name of the class/classes
     *
     * @return {Table} This instance for chaining
     */
    Table.prototype.removeClass = function(className) {
        var func;
        if ('string' !== typeof className && !J.isArray(className)) {
            throw new TypeError('Table.removeClass: className must be string ' +
                                'or array.');
        }

        if (J.isArray(className)) {
            func = function(el, className) {
                for (var i = 0; i < className.length; i++) {
                    W.removeClass(el, className[i]);
                }
            };
        }
        else {
            func = W.removeClass;
        }

        this.each(function(el) {
            func.call(this, el, className);
            if (el.HTMLElement) {
                el.HTMLElement.className = el.className;
            }
        });

        return this;
    };

    /**
     * ### addSpecialCells
     *
     * Parses an array of data and returns an array of cells
     *
     * @param {array} data Array containing data to transform into cells
     *
     * @return {array} The array of cells
     */
    function addSpecialCells(data) {
        var out, i, len;
        out = [];
        i = -1;
        len = data.length;
        for ( ; ++i < len ; ) {
            out.push({content: data[i]});
        }
        return out;
    }

    /**
     * ## Table constructor
     *
     * Creates a new Table object
     *
     * @param {object} options Optional. Configuration for NDDB
     * @param {array} data Optional. Array of initial items
     */
    function Table(options, data) {
        options = options || {};

        // Updates indexes on the fly.
        if (!options.update) options.update = {};

        if ('undefined' === typeof options.update.indexes) {
            options.update.indexes = true;
        }

        NDDB.call(this, options, data);

        //if (!this.row) {
        //    this.view('row', function(c) {
        //        return c.x;
        //    });
        //}
        //if (!this.col) {
        //    this.view('col', function(c) {
        //        return c.y;
        //    });
        //}
        if (!this.rowcol) {
            this.index('rowcol', function(c) {
                return c.x + '_' + c.y;
            });
        }

        /**
         * ### Table.pointers
         *
         * References to last inserted cell coordinates
         */
        this.pointers = {
            x: options.pointerX || null,
            y: options.pointerY || null
        };

        /**
         * ### Table.header
         *
         * Array containing the header elements of the table
         */
        this.header = [];

        /**
         * ### Table.footer
         *
         * Array containing the footer elements of the table
         */
        this.footer = [];

        /**
         * ### Table.left
         *
         * Array containing elements to keep on the left border of the table
         */
        this.left = [];

        /**
         * ### Table.table
         *
         * Reference to the HTMLElement Table
         */
        this.table = options.table || document.createElement('table');

        if ('undefined' !== typeof options.id) {
            this.table.id = options.id;
        }

        if ('undefined' !== typeof options.className) {
            this.table.className = options.className;
        }

        /**
         * ### Table.missingClassName
         *
         * Class name for "missing" cells
         *
         * "Missing" cells are cells that are added automatically to complete
         * the table because one or more cells have been added with higher
         * row and column indexes.
         */
        this.missingClassName = options.missingClassName || 'missing';

        /**
         * ### Table.autoParse
         *
         * If TRUE, whenever a new cell is added the table is updated.
         * Default: FALSE
         */
        this.autoParse = 'undefined' !== typeof options.autoParse ?
            options.autoParse : false;

        // Init renderer.
        this.initRenderer(options.render);
    }

    // ## Table methods

    /**
     * ### Table.initRenderer
     *
     * Creates the `HTMLRenderer` object and adds a renderer for objects
     *
     * Every cell in the table will be rendered according to the criteria
     * added to the renderer object.
     *
     * @param {object} options Optional. Configuration for the renderer
     *
     * @see HTMLRenderer
     * @see HTMLRenderer.addRenderer
     */
    Table.prototype.initRenderer = function(options) {
        options = options || {};
        this.htmlRenderer = new HTMLRenderer(options);
        this.htmlRenderer.addRenderer(function(el) {
            var tbl, key;
            if ('object' === typeof el.content) {
                tbl = new Table();
                for (key in el.content) {
                    if (el.content.hasOwnProperty(key)) {
                        tbl.addRow([key, el.content[key]]);
                    }
                }
                return tbl.parse();
            }
        }, 2);
    };

    /**
     * ### Table.renderCell
     *
     * Create a cell element (td, th, etc.) and renders its content
     *
     * It also adds an internal reference to the newly created TD/TH element
     *
     * @param {Cell} cell The cell to transform in element
     * @param {string} tagName The name of the tag. Default: 'td'
     *
     * @return {HTMLElement} The newly created HTML Element (TD/TH)
     *
     * @see Table.htmlRenderer
     * @see Cell
     */
    Table.prototype.renderCell = function(cell, tagName) {
        var TD, content;
        if (!cell) return;
        tagName = tagName || 'td';
        TD = document.createElement(tagName);
        content = this.htmlRenderer.render(cell);
        TD.appendChild(content);
        if (cell.className) TD.className = cell.className;
        // Adds a reference inside the cell.
        cell.HTMLElement = TD;
        return TD;
    };

    /**
     * ### Table.get
     *
     * Returns the element at row column (row,col)
     *
     * @param {number} row The row number
     * @param {number} col The column number
     *
     * @see HTMLRenderer
     * @see HTMLRenderer.addRenderer
     */
    Table.prototype.get = function(row, col) {
        if ('undefined' !== typeof row && 'number' !== typeof row) {
            throw new TypeError('Table.get: row must be number.');
        }
        if ('undefined' !== typeof col && 'number' !== typeof col) {
            throw new TypeError('Table.get: col must be number.');
        }

        if ('undefined' === typeof row) {
            return this.select('y', '=', col);
        }
        if ('undefined' === typeof col) {
            return this.select('x', '=', row);
        }

        return this.rowcol.get(row + '_' + col);
    };

    /**
     * ### Table.getTR
     *
     * Returns a reference to the TR element at row (row)
     *
     * @param {number} row The row number
     *
     * @return {HTMLElement|boolean} The requested TR object, or FALSE if it
     *   cannot be found
     */
    Table.prototype.getTR = function(row) {
        var cell;
        if ('number' !== typeof row) {
            throw new TypeError('Table.getTr: row must be number.');
        }
        cell = this.get(row, 0);
        if (!cell) return false;
        if (!cell.HTMLElement) return false;
        return cell.HTMLElement.parentNode;
    };

    /**
     * ### Table.setHeader
     *
     * Sets the names of the header elements on top of the table
     *
     * @param {string|array} header Array of strings representing the names
     *   of the header elements
     */
    Table.prototype.setHeader = function(header) {
        if (!validateInput('setHeader', header, null, null, true)) return;
        this.header = addSpecialCells(header);
    };

    /**
     * ### Table.setLeft
     *
     * Sets the element of a column that will be added to the left of the table
     *
     * @param {string|array} left Array of strings representing the names
     *   of the left elements
     */
    Table.prototype.setLeft = function(left) {
        if (!validateInput('setLeft', left, null, null, true)) return;
        this.left = addSpecialCells(left);
    };

    /**
     * ### Table.setFooter
     *
     * Sets the names of the footer elements at the bottom of the table
     *
     * @param {string|array} footer Array of strings representing the names
     *   of the footer elements
     */
    Table.prototype.setFooter = function(footer) {
        if (!validateInput('setFooter', footer, null, null, true)) return;
        this.footer = addSpecialCells(footer);
    };

    /**
     * ### Table.updatePointer
     *
     * Updates the reference to the foremost element in the table
     *
     * The pointer is updated only if the suggested value is larger than
     * the current one.
     *
     * @param {string} pointer The name of pointer ('x', 'y')
     * @param {number} value The new value for the pointer
     *
     * @return {boolean|number} The updated value of the pointer, or FALSE,
     *   if an invalid pointer was selected
     *
     * @see Table.pointers
     */
    Table.prototype.updatePointer = function(pointer, value) {
        if ('undefined' === typeof this.pointers[pointer]) {
            node.err('Table.updatePointer: invalid pointer: ' + pointer);
            return false;
        }
        if (this.pointers[pointer] === null || value > this.pointers[pointer]) {
            this.pointers[pointer] = value;
        }
        return this.pointers[pointer];
    };

    /**
     * ### Table.addMultiple
     *
     * Primitive to add multiple cells in column or row form
     *
     * @param {array} data The cells to add
     * @param {string} dim The dimension of followed by the insertion:
     *   'y' inserts as a row, and 'x' inserts as a column.
     * @param {number} x Optional. The row at which to start the insertion.
     *   Default: the current x pointer
     * @param {number} y Optional. The column at which to start the insertion.
     *   Default: the current y pointer
     */
    Table.prototype.addMultiple = function(data, dim, x, y) {
        var i, lenI, j, lenJ;
        if (!validateInput('addMultiple', data, x, y)) return;
        if ((dim && 'string' !== typeof dim) ||
            (dim && 'undefined' === typeof this.pointers[dim])) {
            throw new TypeError('Table.addMultiple: dim must be a valid ' +
                                'string (x, y) or undefined.');
        }
        dim = dim || 'x';

        // Horizontal increment: dim === y.
        x = this.getCurrPointer('x', x);
        y = this.getNextPointer('y', y);

        // By default, only the second dimension is incremented, so we move
        x = 'undefined' !== typeof x ? x :
            this.pointers.x === null ? 0 : this.pointers.x;
        y = 'undefined' !== typeof y ? y :
            this.pointers.y === null ? 0 : this.pointers.y;

        if (!J.isArray(data)) data = [data];

        // Loop Dim 1.
        i = -1;
        lenI = data.length;
        for ( ; ++i < lenI ; ) {

            if (!J.isArray(data[i])) {
                if (dim === 'x') this.add(data[i], x, y + i, 'x');
                else this.add(data[i], x + i, y, 'y');
            }
            else {
                // Loop Dim 2.
                j = -1;
                lenJ = data[i].length;
                for ( ; ++j < lenJ ; ) {
                    if (dim === 'x') this.add(data[i][j], x + i, y + j, 'x');
                    else this.add(data[i][j], x + j, y + i, 'y');
                }
            }
        }

        if (this.autoParse) {
            this.parse();
        }
    };

    /**
     * ### Table.add
     *
     * Adds a single cell to the table
     *
     * @param {object} content The content of the cell or Cell object
     */
    Table.prototype.add = function(content, x, y, dim) {
        var cell;
        if (!validateInput('addData', content, x, y)) return;
        if ((dim && 'string' !== typeof dim) ||
            (dim && 'undefined' === typeof this.pointers[dim])) {
            throw new TypeError('Table.add: dim must be a valid string ' +
                                '(x, y) or undefined.');
        }
        dim = dim || 'x';

        // Horizontal increment: dim === y.
        x = dim === 'y' ?
            this.getCurrPointer('x', x) : this.getNextPointer('x', x);
        y = dim === 'y' ?
            this.getNextPointer('y', y) : this.getCurrPointer('y', y);

        cell = new Cell({
            x: x,
            y: y,
            content: content
        });

        this.insert(cell);

        this.updatePointer('x', x);
        this.updatePointer('y', y);
    };

    /**
     * ### Table.addColumn
     *
     * Adds a new column into the table
     *
     * @param {array} data The array of data to add in column form
     * @param {number} x Optional. The row to which the column will be added.
     *   Default: row 0
     * @param {number} y Optional. The column next to which the new column
     *   will be added. Default: the last column in the table
     */
    Table.prototype.addColumn = function(data, x, y) {
        if (!validateInput('addColumn', data, x, y)) return;
        return this.addMultiple(data, 'y', x || 0, this.getNextPointer('y', y));
    };

    /**
     * ### Table.addRow
     *
     * Adds a new row into the table
     *
     * @param {array} data The array of data to add in row form
     * @param {number} x Optional. The row index at which the new row will be
     *   added. Default: after the last row
     * @param {number} y Optional. The column next to which the new row
     *   will be added. Default: column 0
     */
    Table.prototype.addRow = function(data, x, y) {
        if (!validateInput('addRow', data, x, y)) return;
        return this.addMultiple(data, 'x', this.getNextPointer('x', x), y || 0);
    };

    /**
     * ### Table.getNextPointer
     *
     * Returns the value of the pointer plus 1 for the requested dimension (x,y)
     *
     * @param {string} dim The dimension x or y
     * @param {value} value Optional. If set, returns this value
     *
     * @return {number} The requested pointer
     */
    Table.prototype.getNextPointer = function(dim, value) {
        if ('undefined' !== typeof value) return value;
        return this.pointers[dim] === null ? 0 : this.pointers[dim] + 1;
    };

    /**
     * ### Table.getCurrPointer
     *
     * Returns the value of the pointer for the requested dimension (x,y)
     *
     * @param {string} dim The dimension x or y
     * @param {value} value Optional. If set, returns this value
     *
     * @return {number} The requested pointer
     */
    Table.prototype.getCurrPointer = function(dim, value) {
        if ('undefined' !== typeof value) return value;
        return this.pointers[dim] === null ? 0 : this.pointers[dim];
    };

    /**
     * ### Table.parse
     *
     * Reads cells currently in database and builds up an HTML table
     *
     * It destroys the existing table, before parsing the database again.
     *
     * @see Table.db
     * @see Table.table
     * @see Cell
     */
    Table.prototype.parse = function() {
        var TABLE, TR, TD, THEAD, TBODY, TFOOT;
        var i, j, len;
        var trid, f, old_y, old_left;
        var diff;

        // TODO: we could find a better way to update a table, instead of
        // removing and re-inserting everything.
        if (this.table && this.table.children) {
            this.table.innerHTML = '';
            // TODO: which one is faster?
            // while (this.table.hasChildNodes()) {
            //     this.table.removeChild(this.table.firstChild);
            // }
        }

        TABLE = this.table;

        // HEADER
        if (this.header && this.header.length) {
            THEAD = document.createElement('thead');
            TR = document.createElement('tr');

            // Add an empty cell to balance the left header column.
            if (this.left && this.left.length) {
                TR.appendChild(document.createElement('th'));
            }
            i = -1;
            len = this.header.length;
            for ( ; ++i < len ; ) {
                TR.appendChild(this.renderCell(this.header[i], 'th'));
            }
            THEAD.appendChild(TR);
            TABLE.appendChild(THEAD);
        }

        // BODY
        if (this.size()) {
            TBODY = document.createElement('tbody');

            this.sort(['x','y']);

            // Forces to create a new TR element.
            trid = -1;

            // TODO: What happens if the are missing at the beginning ??
            f = this.first();
            old_y = f.y;
            old_left = 0;


            i = -1;
            len = this.db.length;
            for ( ; ++i < len ; ) {

                if (trid !== this.db[i].x) {
                    TR = document.createElement('tr');
                    TBODY.appendChild(TR);

                    // Keep a reference to current TR idx.
                    trid = this.db[i].x;

                    old_y = f.y - 1; // must start exactly from the first

                    // Insert left header, if any.
                    if (this.left && this.left.length) {
                        TD = document.createElement('td');
                        //TD.className = this.missing;
                        TR.appendChild(this.renderCell(this.left[old_left]));
                        old_left++;
                    }
                }

                // Insert missing cells.
                if (this.db[i].y > old_y + 1) {
                    diff = this.db[i].y - (old_y + 1);
                    for (j = 0; j < diff; j++ ) {
                        TD = document.createElement('td');
                        TD.className = this.missingClassName;
                        TR.appendChild(TD);
                    }
                }
                // Normal Insert.
                TR.appendChild(this.renderCell(this.db[i]));

                // Update old refs.
                old_y = this.db[i].y;
            }
            TABLE.appendChild(TBODY);
        }


        // FOOTER.
        if (this.footer && this.footer.length) {
            TFOOT = document.createElement('tfoot');
            TR = document.createElement('tr');


            if (this.header && this.header.length) {
                TD = document.createElement('td');
                TR.appendChild(TD);
            }

            i = -1;
            len = this.footer.length;
            for ( ; ++i < len ; ) {
                TR.appendChild(this.renderCell(this.footer[i]));
            }
            TFOOT.appendChild(TR);
            TABLE.appendChild(TFOOT);
        }

        return TABLE;
    };

    /**
     * ### Table.resetPointers
     *
     * Reset all pointers to 0 or to the value of the input parameter
     *
     * @param {object} pointers Optional. Objects contains the new pointers
     */
    Table.prototype.resetPointers = function(pointers) {
        if (pointers && 'object' !== typeof pointers) {
            throw new TypeError('Table.resetPointers: pointers must be ' +
                                'object or undefined.');
        }
        pointers = pointers || {};
        this.pointers = {
            x: pointers.pointerX || 0,
            y: pointers.pointerY || 0
        };
    };

    /**
     * ### Table.clear
     *
     * Removes all entries and indexes, and resets the pointers
     *
     * @param {boolean} confirm TRUE, to confirm the operation.
     *
     * @see NDDB.clear
     */
    Table.prototype.clear = function(confirm) {
        if (NDDB.prototype.clear.call(this, confirm)) {
            this.resetPointers();
        }
    };

    // # Cell

    Cell.prototype = new Entity();
    Cell.prototype.constructor = Cell;

    /**
     * ## Cell constructor
     *
     * Creates a new Table Cell
     *
     * @param {object} cell An object containing the coordinates in the table
     *
     * @see Entity
     * @see Table
     */
    function Cell(cell) {
        // Adds property: className and content.
        Entity.call(this, cell);

        /**
         * ### Cell.x
         *
         * The row number
         */
        this.x = 'undefined' !== typeof cell.x ? cell.x : null;

        /**
         * ### Cell.y
         *
         * The column number
         */
        this.y = 'undefined' !== typeof cell.y ? cell.y : null;

        /**
         * ### Cell.tdElement
         *
         * Reference to the TD/TH element, if built already
         */
        this.HTMLElement = cell.HTMLElement || null;

    }

})(
    ('undefined' !== typeof node) ? node.window || node : module.exports,
    ('undefined' !== typeof window) ? window : module.parent.exports.window,
    ('undefined' !== typeof node) ? node : module.parent.exports.node
);<|MERGE_RESOLUTION|>--- conflicted
+++ resolved
@@ -379,17 +379,15 @@
             //}
         });
 
-<<<<<<< HEAD
         // Adding listeners.
         this.addDefaultListeners();
-=======
+
         // Hide <noscript> tag (necessary for IE8).
         setTimeout(function(){
             (function (scriptTag) {
                 if (scriptTag.length >= 1) scriptTag[0].style.display = 'none';
             })(document.getElementsByTagName('noscript'));
         }, 1000);
->>>>>>> 8436fb2d
 
         // Init.
         this.init(GameWindow.defaults);
@@ -472,7 +470,7 @@
         }
 
         this.setStateLevel('INITIALIZED');
-        
+
         node.silly('node-window: inited.');
     };
 
@@ -2097,11 +2095,7 @@
         // Feb 16.02.2015
         // Commented out the time-out part. It causes the browser to get stuck
         // on a locked screen, because the method is invoked multiple times.
-<<<<<<< HEAD
         // If no further problem is found out, it can be eliminated.
-=======
-        // If no further problem is found out, it can be eliminitated.
->>>>>>> 8436fb2d
         // if (!this.isReady()) {
         //   setTimeout(function() { that.lockScreen(text); }, 100);
         // }
@@ -2243,19 +2237,19 @@
 
         /**
          * Force disconnection upon page unload
-         * 
+         *
          * This makes browsers using AJAX to signal disconnection immediately.
          *
-         * Kudos: 
+         * Kudos:
          * http://stackoverflow.com/questions/1704533/intercept-page-exit-event
-         */       
+         */
         window.onunload = function() {
             var i;
             node.socket.disconnect();
             // Do nothing, but gain time.
             for (i = -1 ; ++i < 100000 ; ) { }
         };
-    
+
         // Mark listeners as added.
         this.listenersAdded = true;
 
