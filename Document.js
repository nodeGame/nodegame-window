(function(node) {
	
	/*!
	 * Document
	 * 
	 */
	var JSUS = node.JSUS;
	
	// Create the window obj
	node.window = {};
	
	// Note: this will be erased, when the GameWindow obj will be created
	node.window.Document = Document;
	
	function Document() {};
	
	Document.prototype.getElement = function (elem, id, attributes) {
		var e = document.createElement(elem);
		if ('undefined' !== typeof id) {
			e.id = id;
		}
		return this.addAttributes2Elem(e, attributes);
	};
	
	Document.prototype.addElement = function (elem, root, id, attributes) {
		var el = this.getElement(elem, id, attributes);
		return root.appendChild(el);
		
	};
	
	Document.prototype.addAttributes2Elem = function (e, a) {
		if (!e || !a) return e;
		var parent = false;
		for (var key in a) {
			if (a.hasOwnProperty(key)){
				if (key !== 'label') {
					e.setAttribute(key,a[key]);
				}
				else {
<<<<<<< HEAD
//					// If a label element is present it checks whether it is an
//					// object literal or a string.
//					// In the former case it scans the obj for additional properties
//					
//					var labelId = 'label_' + e.id;
//					var labelText = a.label;
//					
//					if (typeof(a[key]) === 'object') {
//						var labelText = a.text;
//						if (a.id) {
//							labelId = a.id; 
//						}
//					}	
//					this.addLabel(e, labelId, labelText, e.id);
=======
					// If a label element is present it checks whether it is an
					// object literal or a string.
					// In the former case it scans the obj for additional properties
					
					var labelId = 'label_' + e.id;
					var labelText = a.label;
					
					if (typeof(a[key]) === 'object') {
						var labelText = a.text;
						if (a.id) {
							labelId = a.id;   
						}	
					}
					
					
					// Create a Parent which contains element and legend
					if (!e.parentNode) {
						var parent = document.createElement('div');
						parent.appendChild(e);
					}
					this.addLabel(e, labelId, labelText, e.id);
					
>>>>>>> 4f2378cc
				}
			}
		}
		return e;// parent || e;
	};
	
	Document.prototype.getButton = function (id, text, attributes) {
		var sb = document.createElement('button');
		sb.id = id;
		sb.appendChild(document.createTextNode(text || 'Send'));	
		return this.addAttributes2Elem(sb, attributes);
	};
	
	Document.prototype.addButton = function (root, id, text, attributes) {
		var b = this.getButton(id, text, attributes);
		return root.appendChild(b);
	};
	
	Document.prototype.getFieldset = function (id, legend, attributes) {
		var f = this.getElement('fieldset', id, attributes);
		var l = document.createElement('Legend');
		l.appendChild(document.createTextNode(legend));	
		f.appendChild(l);
		return f;
	};
	
	Document.prototype.addFieldset = function (root, id, legend, attributes) {
		var f = this.getFieldset(id, legend, attributes);
		return root.appendChild(f);
	};
	
	Document.prototype.getTextInput = function (id, attributes) {
		var mt =  document.createElement('input');
		mt.id = id;
		mt.setAttribute('type', 'text');
		return this.addAttributes2Elem(mt, attributes);
	};
	
	Document.prototype.addTextInput = function (root, id, attributes) {
		var ti = this.getTextInput(id, attributes);
		return root.appendChild(ti);
	};
	
	Document.prototype.getCanvas = function (id, attributes) {
		var canvas = document.createElement('canvas');
		var context = canvas.getContext('2d');
			
		if (!context) {
			alert('Canvas is not supported');
			return false;
		}
		
		canvas.id = id;
		return this.addAttributes2Elem(canvas, attributes);
	};
	
	Document.prototype.addCanvas = function (root, id, attributes) {
		var c = this.getCanvas(id, attributes);
		return root.appendChild(c);
	};
		
	Document.prototype.getSlider = function (id, attributes) {
		var slider = document.createElement('input');
		slider.id = id;
		slider.setAttribute('type', 'range');
		return this.addAttributes2Elem(slider, attributes);
	};
	
	Document.prototype.addSlider = function (root, id, attributes) {
		var s = this.getSlider(id, attributes);
		return root.appendChild(s);
	};
	
	Document.prototype.getRadioButton = function (id, attributes) {
		var radio = document.createElement('input');
		radio.id = id;
		radio.setAttribute('type', 'radio');
		return this.addAttributes2Elem(radio, attributes);
	};
	
	Document.prototype.addRadioButton = function (root, id, attributes) {
		var rb = this.getRadioButton(id, attributes);
		return root.appendChild(rb);
	};
	
//	Document.prototype.addJQuerySlider = function (root, id, attributes) {
//		var slider = document.createElement('div');
//		slider.id = id;
//		slider.slider(attributes);
//		root.appendChild(slider);
//		return slider;
//	};
	
	Document.prototype.getLabel = function (forElem, id, labelText, attributes) {
		if (!forElem) return false;
		var label = document.createElement('label');
		label.id = id;
<<<<<<< HEAD
		label.appendChild(document.createTextNode(labelText));
		
		if ('undefined' === typeof forElem.id) {
			forElem.id = this.generateUniqueId();
		}
		
		label.setAttribute('for', forElem.id);
		this.addAttributes2Elem(label, attributes);
		return label;
	};
	
	/**
	 * Add label supports polymorphic parameter sets.
	 * 
	 */
	Document.prototype.addLabel = function (root, forElem, id, labelText, attributes) {
		if (!root || !forElem) return false;
		
		// If id is a conf object instead it scans the obj for additional properties
		// labelText becomes the obj with attributes instead
		if ('object' === typeof id) {
			var labelText = id.text;
			if (id.id) id = id.id; 	
			var attributes = labelText;
		}	
		
		if (!labelText) return false;
=======
		label.appendChild(document.createTextNode(labelText));	
		label.setAttribute('for', forElem);
		return this.addAttributes2Elem(label, attributes);
	};
	
	Document.prototype.addLabel = function (root, id, labelText, forElem, attributes) {
//		var root = node.window.getElementById(forElem);
		
		var l = this.getLabel(id, labelText, forElem, attributes);
//		console.log('label');
//		console.log(root);
//		console.log(l);
		root.parentNode.insertBefore(l, root);
		return l;

>>>>>>> 4f2378cc
		
		
		var l = this.getLabel(forElem, id, labelText, attributes);
		root.insertBefore(l, forElem);
		return l;
	};
	
	Document.prototype.getSelect = function (id, attributes) {
		return this.getElement('select', id, attributes);
	};
	
	Document.prototype.addSelect = function (root, id, attributes) {
		return this.addElement('select', root, id, attributes);
	};
	
	Document.prototype.populateSelect = function (select, list) {
		if (!select || !list) return;
		for (var key in list) {
			if (list.hasOwnProperty(key)) {
				var opt = document.createElement('option');
				opt.value = list[key];
				opt.appendChild(document.createTextNode(key));
				select.appendChild(opt);
			}
		}
	};
	
	Document.prototype.write = function (root, text) {
		if (!root) return;
		if (!text) return;
		var content = (!JSUS.isNode(text) || !JSUS.isElement(text)) ? document.createTextNode(text) : text;
		node.log('ROOT');
		node.log(root);
		node.log('TEXT');
		node.log(content);
		root.appendChild(content);
		return content;
	};
	
	Document.prototype.writeln = function (root, text, rc) {
		if (!root) return;
		var br = this.addBreak(root, rc);
		return (text) ? Document.prototype.write(root, text) : br;
	};
	
	// IFRAME
	
	Document.prototype.getIFrame = function (id, attributes) {
		var attributes = {'name' : id}; // For Firefox
		return this.getElement('iframe', id, attributes);
	};
	
	Document.prototype.addIFrame = function (root, id, attributes) {
		var ifr = this.getIFrame(id, attributes);
		return root.appendChild(ifr);
	};
	
	
	// BR
	
	Document.prototype.addBreak = function (root, rc) {
		var RC = rc || 'br';
		var br = document.createElement(RC);
		return root.appendChild(br);
		//return this.insertAfter(br,root);
	};
	
	// CSS
	
	Document.prototype.addCSS = function (root, css, id, attributes) {
		
		var attributes = attributes || {'rel' : 'stylesheet',
										'type': 'text/css'};
		
		attributes.href = css;
		
		var id = id || 'maincss';
		
		return this.addElement('link', root, id, attributes);
	};
	
	Document.prototype.getDiv = function (id, attributes) {
		return this.getElement('div', id, attributes);
	};
	
	Document.prototype.addDiv = function (root, id, attributes) {
		return this.addElement('div', root, id, attributes);
	};
	
	
	Document.prototype.highlight = function (elem, code) {
		if (!elem) return;
		
		// default value is ERR		
		switch (code) {	
			case 'OK':
				var color =  'green';
				break;
			case 'WARN':
				var color = 'yellow';
				break;
			default:
				var color = 'red';
		}
		
		return this.addBorder(elem,color);
	};
	
	Document.prototype.addBorder = function (elem, color, witdh, type) {
		if (!elem) return;
		
		var color = color || 'red';
		var width = width || '5px';
		var type = type || 'solid';
		
		var properties = { border: width + ' ' + type + ' ' + color }
		return this.style(elem,properties);
	};
	
	Document.prototype.style = function (elem, properties) {
		if (!elem || !properties) return;
		
		var style = '';
		for (var i in properties) {
			style += i + ': ' + properties[i] + '; ';
		};
		return elem.setAttribute('style',style);
	};
	
	Document.prototype.removeClass = function (element, className) {
		var regexpr = '/(?:^|\s)' + className + '(?!\S)/';
		element.className = element.className.replace( regexpr, '' );
	};

	
	Document.prototype.removeChildrenFromNode = function (e) {
		
	    if (!e) return false;
	    
	    while (e.hasChildNodes()) {
	        e.removeChild(e.firstChild);
	    }
	    return true;
	};
	
	Document.prototype.insertAfter = function (node, referenceNode) {
		  referenceNode.insertBefore(node, referenceNode.nextSibling);
	};
	
	/**
	 * Generate a unique id for the page (frames included).
	 * 
	 * TODO: now it always create big random strings, it does not actually
	 * check if the string exists.
	 * 
	 */
	Document.prototype.generateUniqueId = function (prefix) {
		var search = [window];
		if (window.frames) {
			search = search.concat(window.frames);
		}
		
		function scanDocuments(id) {
			var found = true;
			while (found) {
				for (var i=0; i< search.length; i++) {
					found = search[i].document.getElementById(id);
					if (found) {
						id = '' + id + '_' + JSUS.randomInt(0, 1000);
						break;
					}
				}
			}
			return id;
		};

		
		return scanDocuments(prefix + '_' + JSUS.randomInt(0, 10000000));
		//return scanDocuments(prefix);
	};

})(window.node);<|MERGE_RESOLUTION|>--- conflicted
+++ resolved
@@ -30,56 +30,31 @@
 	
 	Document.prototype.addAttributes2Elem = function (e, a) {
 		if (!e || !a) return e;
-		var parent = false;
+		var specials = ['id', 'label', 'style'];
 		for (var key in a) {
 			if (a.hasOwnProperty(key)){
-				if (key !== 'label') {
+				if (!JSUS.in_array(key, specials)) {
 					e.setAttribute(key,a[key]);
 				}
-				else {
-<<<<<<< HEAD
-//					// If a label element is present it checks whether it is an
-//					// object literal or a string.
-//					// In the former case it scans the obj for additional properties
+				else if (key === 'id') {
+					e.id = a[key];
+				}
+				
+				// TODO: handle special cases
+				
+//				else {
+//			
+//					// If there is no parent node, the legend cannot be created
+//					if (!e.parentNode) {
+//						node.log('Cannot add label: no parent element found', 'ERR');
+//						continue;
+//					}
 //					
-//					var labelId = 'label_' + e.id;
-//					var labelText = a.label;
-//					
-//					if (typeof(a[key]) === 'object') {
-//						var labelText = a.text;
-//						if (a.id) {
-//							labelId = a.id; 
-//						}
-//					}	
-//					this.addLabel(e, labelId, labelText, e.id);
-=======
-					// If a label element is present it checks whether it is an
-					// object literal or a string.
-					// In the former case it scans the obj for additional properties
-					
-					var labelId = 'label_' + e.id;
-					var labelText = a.label;
-					
-					if (typeof(a[key]) === 'object') {
-						var labelText = a.text;
-						if (a.id) {
-							labelId = a.id;   
-						}	
-					}
-					
-					
-					// Create a Parent which contains element and legend
-					if (!e.parentNode) {
-						var parent = document.createElement('div');
-						parent.appendChild(e);
-					}
-					this.addLabel(e, labelId, labelText, e.id);
-					
->>>>>>> 4f2378cc
-				}
+//					this.addLabel(e.parentNode, e, a[key]);
+//				}
 			}
 		}
-		return e;// parent || e;
+		return e;
 	};
 	
 	Document.prototype.getButton = function (id, text, attributes) {
@@ -173,7 +148,6 @@
 		if (!forElem) return false;
 		var label = document.createElement('label');
 		label.id = id;
-<<<<<<< HEAD
 		label.appendChild(document.createTextNode(labelText));
 		
 		if ('undefined' === typeof forElem.id) {
@@ -185,41 +159,9 @@
 		return label;
 	};
 	
-	/**
-	 * Add label supports polymorphic parameter sets.
-	 * 
-	 */
+
 	Document.prototype.addLabel = function (root, forElem, id, labelText, attributes) {
-		if (!root || !forElem) return false;
-		
-		// If id is a conf object instead it scans the obj for additional properties
-		// labelText becomes the obj with attributes instead
-		if ('object' === typeof id) {
-			var labelText = id.text;
-			if (id.id) id = id.id; 	
-			var attributes = labelText;
-		}	
-		
-		if (!labelText) return false;
-=======
-		label.appendChild(document.createTextNode(labelText));	
-		label.setAttribute('for', forElem);
-		return this.addAttributes2Elem(label, attributes);
-	};
-	
-	Document.prototype.addLabel = function (root, id, labelText, forElem, attributes) {
-//		var root = node.window.getElementById(forElem);
-		
-		var l = this.getLabel(id, labelText, forElem, attributes);
-//		console.log('label');
-//		console.log(root);
-//		console.log(l);
-		root.parentNode.insertBefore(l, root);
-		return l;
-
->>>>>>> 4f2378cc
-		
-		
+		if (!root || !forElem || labelText) return false;		
 		var l = this.getLabel(forElem, id, labelText, attributes);
 		root.insertBefore(l, forElem);
 		return l;
